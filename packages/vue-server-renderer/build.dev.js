--- conflicted
+++ resolved
@@ -2,374 +2,465 @@
 
 Object.defineProperty(exports, '__esModule', { value: true });
 
-var stream = require('stream');
-var he = require('he');
-
-function _interopDefaultLegacy (e) { return e && typeof e === 'object' && 'default' in e ? e : { 'default': e }; }
-
-var he__default = /*#__PURE__*/_interopDefaultLegacy(he);
+function _interopDefault (ex) { return (ex && (typeof ex === 'object') && 'default' in ex) ? ex['default'] : ex; }
+
+var he = _interopDefault(require('he'));
+
+/*  */
 
 var emptyObject = Object.freeze({});
+
 // These helpers produce better VM code in JS engines due to their
 // explicitness and function inlining.
-function isUndef(v) {
-    return v === undefined || v === null;
-}
-function isDef(v) {
-    return v !== undefined && v !== null;
-}
-function isTrue(v) {
-    return v === true;
-}
-function isFalse(v) {
-    return v === false;
-}
+function isUndef (v) {
+  return v === undefined || v === null
+}
+
+function isDef (v) {
+  return v !== undefined && v !== null
+}
+
+function isTrue (v) {
+  return v === true
+}
+
+function isFalse (v) {
+  return v === false
+}
+
 /**
  * Check if value is primitive.
  */
-function isPrimitive(value) {
-    return (typeof value === 'string' ||
-        typeof value === 'number' ||
-        // $flow-disable-line
-        typeof value === 'symbol' ||
-        typeof value === 'boolean');
-}
+function isPrimitive (value) {
+  return (
+    typeof value === 'string' ||
+    typeof value === 'number' ||
+    // $flow-disable-line
+    typeof value === 'symbol' ||
+    typeof value === 'boolean'
+  )
+}
+
 /**
  * Quick object check - this is primarily used to tell
  * Objects from primitive values when we know the value
  * is a JSON-compliant type.
  */
-function isObject(obj) {
-    return obj !== null && typeof obj === 'object';
-}
+function isObject (obj) {
+  return obj !== null && typeof obj === 'object'
+}
+
 /**
  * Get the raw type string of a value, e.g., [object Object].
  */
 var _toString = Object.prototype.toString;
-function toRawType(value) {
-    return _toString.call(value).slice(8, -1);
-}
+
+function toRawType (value) {
+  return _toString.call(value).slice(8, -1)
+}
+
 /**
  * Strict object type check. Only returns true
  * for plain JavaScript objects.
  */
-function isPlainObject(obj) {
-    return _toString.call(obj) === '[object Object]';
-}
+function isPlainObject (obj) {
+  return _toString.call(obj) === '[object Object]'
+}
+
 /**
  * Check if val is a valid array index.
  */
-function isValidArrayIndex(val) {
-    var n = parseFloat(String(val));
-    return n >= 0 && Math.floor(n) === n && isFinite(val);
-}
-function isPromise(val) {
-    return (isDef(val) &&
-        typeof val.then === 'function' &&
-        typeof val.catch === 'function');
-}
+function isValidArrayIndex (val) {
+  var n = parseFloat(String(val));
+  return n >= 0 && Math.floor(n) === n && isFinite(val)
+}
+
+function isPromise (val) {
+  return (
+    isDef(val) &&
+    typeof val.then === 'function' &&
+    typeof val.catch === 'function'
+  )
+}
+
 /**
  * Convert a value to a string that is actually rendered.
  */
-function toString(val) {
-    return val == null
-        ? ''
-        : Array.isArray(val) || (isPlainObject(val) && val.toString === _toString)
-            ? JSON.stringify(val, null, 2)
-            : String(val);
-}
+function toString (val) {
+  return val == null
+    ? ''
+    : Array.isArray(val) || (isPlainObject(val) && val.toString === _toString)
+      ? JSON.stringify(val, null, 2)
+      : String(val)
+}
+
 /**
  * Convert an input value to a number for persistence.
  * If the conversion fails, return original string.
  */
-function toNumber(val) {
-    var n = parseFloat(val);
-    return isNaN(n) ? val : n;
-}
+function toNumber (val) {
+  var n = parseFloat(val);
+  return isNaN(n) ? val : n
+}
+
 /**
  * Make a map and return a function for checking if a key
  * is in that map.
  */
-function makeMap(str, expectsLowerCase) {
-    var map = Object.create(null);
-    var list = str.split(',');
-    for (var i = 0; i < list.length; i++) {
-        map[list[i]] = true;
-    }
-    return expectsLowerCase ? function (val) { return map[val.toLowerCase()]; } : function (val) { return map[val]; };
-}
+function makeMap (
+  str,
+  expectsLowerCase
+) {
+  var map = Object.create(null);
+  var list = str.split(',');
+  for (var i = 0; i < list.length; i++) {
+    map[list[i]] = true;
+  }
+  return expectsLowerCase
+    ? function (val) { return map[val.toLowerCase()]; }
+    : function (val) { return map[val]; }
+}
+
 /**
  * Check if a tag is a built-in tag.
  */
 var isBuiltInTag = makeMap('slot,component', true);
+
 /**
  * Check if an attribute is a reserved attribute.
  */
 var isReservedAttribute = makeMap('key,ref,slot,slot-scope,is');
+
 /**
  * Remove an item from an array.
  */
-function remove$1(arr, item) {
-    if (arr.length) {
-        var index = arr.indexOf(item);
-        if (index > -1) {
-            return arr.splice(index, 1);
-        }
-    }
-}
+function remove (arr, item) {
+  if (arr.length) {
+    var index = arr.indexOf(item);
+    if (index > -1) {
+      return arr.splice(index, 1)
+    }
+  }
+}
+
 /**
  * Check whether an object has the property.
  */
 var hasOwnProperty = Object.prototype.hasOwnProperty;
-function hasOwn(obj, key) {
-    return hasOwnProperty.call(obj, key);
-}
+function hasOwn (obj, key) {
+  return hasOwnProperty.call(obj, key)
+}
+
 /**
  * Create a cached version of a pure function.
  */
-function cached(fn) {
-    var cache = Object.create(null);
-    return function cachedFn(str) {
-        var hit = cache[str];
-        return hit || (cache[str] = fn(str));
-    };
-}
+function cached (fn) {
+  var cache = Object.create(null);
+  return (function cachedFn (str) {
+    var hit = cache[str];
+    return hit || (cache[str] = fn(str))
+  })
+}
+
 /**
  * Camelize a hyphen-delimited string.
  */
 var camelizeRE = /-(\w)/g;
 var camelize = cached(function (str) {
-    return str.replace(camelizeRE, function (_, c) { return (c ? c.toUpperCase() : ''); });
+  return str.replace(camelizeRE, function (_, c) { return c ? c.toUpperCase() : ''; })
 });
+
 /**
  * Capitalize a string.
  */
 var capitalize = cached(function (str) {
-    return str.charAt(0).toUpperCase() + str.slice(1);
+  return str.charAt(0).toUpperCase() + str.slice(1)
 });
+
 /**
  * Hyphenate a camelCase string.
  */
 var hyphenateRE = /\B([A-Z])/g;
 var hyphenate = cached(function (str) {
-    return str.replace(hyphenateRE, '-$1').toLowerCase();
+  return str.replace(hyphenateRE, '-$1').toLowerCase()
 });
+
+/**
+ * Simple bind polyfill for environments that do not support it,
+ * e.g., PhantomJS 1.x. Technically, we don't need this anymore
+ * since native bind is now performant enough in most browsers.
+ * But removing it would mean breaking code that was able to run in
+ * PhantomJS 1.x, so this must be kept for backward compatibility.
+ */
+
+/* istanbul ignore next */
+function polyfillBind (fn, ctx) {
+  function boundFn (a) {
+    var l = arguments.length;
+    return l
+      ? l > 1
+        ? fn.apply(ctx, arguments)
+        : fn.call(ctx, a)
+      : fn.call(ctx)
+  }
+
+  boundFn._length = fn.length;
+  return boundFn
+}
+
+function nativeBind (fn, ctx) {
+  return fn.bind(ctx)
+}
+
+var bind = Function.prototype.bind
+  ? nativeBind
+  : polyfillBind;
+
 /**
  * Mix properties into target object.
  */
-function extend(to, _from) {
-    for (var key in _from) {
-        to[key] = _from[key];
-    }
-    return to;
-}
+function extend (to, _from) {
+  for (var key in _from) {
+    to[key] = _from[key];
+  }
+  return to
+}
+
 /**
  * Merge an Array of Objects into a single Object.
  */
-function toObject(arr) {
-    var res = {};
-    for (var i = 0; i < arr.length; i++) {
-        if (arr[i]) {
-            extend(res, arr[i]);
-        }
-    }
-    return res;
-}
+function toObject (arr) {
+  var res = {};
+  for (var i = 0; i < arr.length; i++) {
+    if (arr[i]) {
+      extend(res, arr[i]);
+    }
+  }
+  return res
+}
+
 /* eslint-disable no-unused-vars */
+
 /**
  * Perform no operation.
  * Stubbing args to make Flow happy without leaving useless transpiled code
  * with ...rest (https://flow.org/blog/2017/05/07/Strict-Function-Call-Arity/).
  */
-function noop$1(a, b, c) { }
+function noop (a, b, c) {}
+
 /**
  * Always return false.
  */
 var no = function (a, b, c) { return false; };
+
 /* eslint-enable no-unused-vars */
+
 /**
  * Return the same value.
  */
 var identity = function (_) { return _; };
+
 /**
  * Generate a string containing static keys from compiler modules.
  */
-function genStaticKeys(modules) {
-    return modules
-        .reduce(function (keys, m) {
-        return keys.concat(m.staticKeys || []);
-    }, [])
-        .join(',');
-}
+function genStaticKeys (modules) {
+  return modules.reduce(function (keys, m) {
+    return keys.concat(m.staticKeys || [])
+  }, []).join(',')
+}
+
 /**
  * Check if two values are loosely equal - that is,
  * if they are plain objects, do they have the same shape?
  */
-function looseEqual(a, b) {
-    if (a === b)
-        { return true; }
-    var isObjectA = isObject(a);
-    var isObjectB = isObject(b);
-    if (isObjectA && isObjectB) {
-        try {
-            var isArrayA = Array.isArray(a);
-            var isArrayB = Array.isArray(b);
-            if (isArrayA && isArrayB) {
-                return (a.length === b.length &&
-                    a.every(function (e, i) {
-                        return looseEqual(e, b[i]);
-                    }));
-            }
-            else if (a instanceof Date && b instanceof Date) {
-                return a.getTime() === b.getTime();
-            }
-            else if (!isArrayA && !isArrayB) {
-                var keysA = Object.keys(a);
-                var keysB = Object.keys(b);
-                return (keysA.length === keysB.length &&
-                    keysA.every(function (key) {
-                        return looseEqual(a[key], b[key]);
-                    }));
-            }
-            else {
-                /* istanbul ignore next */
-                return false;
-            }
-        }
-        catch (e) {
-            /* istanbul ignore next */
-            return false;
-        }
-    }
-    else if (!isObjectA && !isObjectB) {
-        return String(a) === String(b);
-    }
-    else {
-        return false;
-    }
-}
+function looseEqual (a, b) {
+  if (a === b) { return true }
+  var isObjectA = isObject(a);
+  var isObjectB = isObject(b);
+  if (isObjectA && isObjectB) {
+    try {
+      var isArrayA = Array.isArray(a);
+      var isArrayB = Array.isArray(b);
+      if (isArrayA && isArrayB) {
+        return a.length === b.length && a.every(function (e, i) {
+          return looseEqual(e, b[i])
+        })
+      } else if (a instanceof Date && b instanceof Date) {
+        return a.getTime() === b.getTime()
+      } else if (!isArrayA && !isArrayB) {
+        var keysA = Object.keys(a);
+        var keysB = Object.keys(b);
+        return keysA.length === keysB.length && keysA.every(function (key) {
+          return looseEqual(a[key], b[key])
+        })
+      } else {
+        /* istanbul ignore next */
+        return false
+      }
+    } catch (e) {
+      /* istanbul ignore next */
+      return false
+    }
+  } else if (!isObjectA && !isObjectB) {
+    return String(a) === String(b)
+  } else {
+    return false
+  }
+}
+
 /**
  * Return the first index at which a loosely equal value can be
  * found in the array (if value is a plain object, the array must
  * contain an object of the same shape), or -1 if it is not present.
  */
-function looseIndexOf(arr, val) {
-    for (var i = 0; i < arr.length; i++) {
-        if (looseEqual(arr[i], val))
-            { return i; }
-    }
-    return -1;
-}
-
-var isAttr$1 = makeMap('accept,accept-charset,accesskey,action,align,alt,async,autocomplete,' +
-    'autofocus,autoplay,autosave,bgcolor,border,buffered,challenge,charset,' +
-    'checked,cite,class,code,codebase,color,cols,colspan,content,' +
-    'contenteditable,contextmenu,controls,coords,data,datetime,default,' +
-    'defer,dir,dirname,disabled,download,draggable,dropzone,enctype,for,' +
-    'form,formaction,headers,height,hidden,high,href,hreflang,http-equiv,' +
-    'icon,id,ismap,itemprop,keytype,kind,label,lang,language,list,loop,low,' +
-    'manifest,max,maxlength,media,method,GET,POST,min,multiple,email,file,' +
-    'muted,name,novalidate,open,optimum,pattern,ping,placeholder,poster,' +
-    'preload,radiogroup,readonly,rel,required,reversed,rows,rowspan,sandbox,' +
-    'scope,scoped,seamless,selected,shape,size,type,text,password,sizes,span,' +
-    'spellcheck,src,srcdoc,srclang,srcset,start,step,style,summary,tabindex,' +
-    'target,title,usemap,value,width,wrap');
+function looseIndexOf (arr, val) {
+  for (var i = 0; i < arr.length; i++) {
+    if (looseEqual(arr[i], val)) { return i }
+  }
+  return -1
+}
+
+/**
+ * Ensure a function is called only once.
+ */
+function once (fn) {
+  var called = false;
+  return function () {
+    if (!called) {
+      called = true;
+      fn.apply(this, arguments);
+    }
+  }
+}
+
+/*  */
+
+var isAttr = makeMap(
+  'accept,accept-charset,accesskey,action,align,alt,async,autocomplete,' +
+  'autofocus,autoplay,autosave,bgcolor,border,buffered,challenge,charset,' +
+  'checked,cite,class,code,codebase,color,cols,colspan,content,' +
+  'contenteditable,contextmenu,controls,coords,data,datetime,default,' +
+  'defer,dir,dirname,disabled,download,draggable,dropzone,enctype,for,' +
+  'form,formaction,headers,height,hidden,high,href,hreflang,http-equiv,' +
+  'icon,id,ismap,itemprop,keytype,kind,label,lang,language,list,loop,low,' +
+  'manifest,max,maxlength,media,method,GET,POST,min,multiple,email,file,' +
+  'muted,name,novalidate,open,optimum,pattern,ping,placeholder,poster,' +
+  'preload,radiogroup,readonly,rel,required,reversed,rows,rowspan,sandbox,' +
+  'scope,scoped,seamless,selected,shape,size,type,text,password,sizes,span,' +
+  'spellcheck,src,srcdoc,srclang,srcset,start,step,style,summary,tabindex,' +
+  'target,title,usemap,value,width,wrap'
+);
+
+var unsafeAttrCharRE = /[>/="'\u0009\u000a\u000c\u0020]/; // eslint-disable-line no-control-regex
+var isSSRUnsafeAttr = function (name) {
+  return unsafeAttrCharRE.test(name)
+};
+
 /* istanbul ignore next */
-var isRenderableAttr$1 = function (name) {
-    return (isAttr$1(name) || name.indexOf('data-') === 0 || name.indexOf('aria-') === 0);
+var isRenderableAttr = function (name) {
+  return (
+    isAttr(name) ||
+    name.indexOf('data-') === 0 ||
+    name.indexOf('aria-') === 0
+  )
 };
-var propsToAttrMap$1 = {
-    acceptCharset: 'accept-charset',
-    className: 'class',
-    htmlFor: 'for',
-    httpEquiv: 'http-equiv',
+
+var propsToAttrMap = {
+  acceptCharset: 'accept-charset',
+  className: 'class',
+  htmlFor: 'for',
+  httpEquiv: 'http-equiv'
 };
-var ESC$1 = {
-    '<': '&lt;',
-    '>': '&gt;',
-    '"': '&quot;',
-    '&': '&amp;',
+
+var ESC = {
+  '<': '&lt;',
+  '>': '&gt;',
+  '"': '&quot;',
+  '&': '&amp;'
 };
-function escape$1(s) {
-    return s.replace(/[<>"&]/g, escapeChar$1);
-}
-function escapeChar$1(a) {
-    return ESC$1[a] || a;
-}
-var noUnitNumericStyleProps$1 = {
-    'animation-iteration-count': true,
-    'border-image-outset': true,
-    'border-image-slice': true,
-    'border-image-width': true,
-    'box-flex': true,
-    'box-flex-group': true,
-    'box-ordinal-group': true,
-    'column-count': true,
-    columns: true,
-    flex: true,
-    'flex-grow': true,
-    'flex-positive': true,
-    'flex-shrink': true,
-    'flex-negative': true,
-    'flex-order': true,
-    'grid-row': true,
-    'grid-row-end': true,
-    'grid-row-span': true,
-    'grid-row-start': true,
-    'grid-column': true,
-    'grid-column-end': true,
-    'grid-column-span': true,
-    'grid-column-start': true,
-    'font-weight': true,
-    'line-clamp': true,
-    'line-height': true,
-    opacity: true,
-    order: true,
-    orphans: true,
-    'tab-size': true,
-    widows: true,
-    'z-index': true,
-    zoom: true,
-    // SVG
-    'fill-opacity': true,
-    'flood-opacity': true,
-    'stop-opacity': true,
-    'stroke-dasharray': true,
-    'stroke-dashoffset': true,
-    'stroke-miterlimit': true,
-    'stroke-opacity': true,
-    'stroke-width': true,
+
+function escape (s) {
+  return s.replace(/[<>"&]/g, escapeChar)
+}
+
+function escapeChar (a) {
+  return ESC[a] || a
+}
+
+var noUnitNumericStyleProps = {
+  "animation-iteration-count": true,
+  "border-image-outset": true,
+  "border-image-slice": true,
+  "border-image-width": true,
+  "box-flex": true,
+  "box-flex-group": true,
+  "box-ordinal-group": true,
+  "column-count": true,
+  "columns": true,
+  "flex": true,
+  "flex-grow": true,
+  "flex-positive": true,
+  "flex-shrink": true,
+  "flex-negative": true,
+  "flex-order": true,
+  "grid-row": true,
+  "grid-row-end": true,
+  "grid-row-span": true,
+  "grid-row-start": true,
+  "grid-column": true,
+  "grid-column-end": true,
+  "grid-column-span": true,
+  "grid-column-start": true,
+  "font-weight": true,
+  "line-clamp": true,
+  "line-height": true,
+  "opacity": true,
+  "order": true,
+  "orphans": true,
+  "tab-size": true,
+  "widows": true,
+  "z-index": true,
+  "zoom": true,
+  // SVG
+  "fill-opacity": true,
+  "flood-opacity": true,
+  "stop-opacity": true,
+  "stroke-dasharray": true,
+  "stroke-dashoffset": true,
+  "stroke-miterlimit": true,
+  "stroke-opacity": true,
+  "stroke-width": true
 };
+
+/*  */
 
 // these are reserved for web because they are directly compiled away
 // during template compilation
-makeMap('style,class');
+var isReservedAttr = makeMap('style,class');
+
 // attributes that should be using props for binding
 var acceptValue = makeMap('input,textarea,option,select,progress');
 var mustUseProp = function (tag, type, attr) {
-    return ((attr === 'value' && acceptValue(tag) && type !== 'button') ||
-        (attr === 'selected' && tag === 'option') ||
-        (attr === 'checked' && tag === 'input') ||
-        (attr === 'muted' && tag === 'video'));
+  return (
+    (attr === 'value' && acceptValue(tag)) && type !== 'button' ||
+    (attr === 'selected' && tag === 'option') ||
+    (attr === 'checked' && tag === 'input') ||
+    (attr === 'muted' && tag === 'video')
+  )
 };
+
 var isEnumeratedAttr = makeMap('contenteditable,draggable,spellcheck');
+
 var isValidContentEditableValue = makeMap('events,caret,typing,plaintext-only');
+
 var convertEnumeratedValue = function (key, value) {
-    return isFalsyAttrValue(value) || value === 'false'
-        ? 'false'
-        : // allow arbitrary string value for contenteditable
-            key === 'contenteditable' && isValidContentEditableValue(value)
-                ? value
-                : 'true';
+  return isFalsyAttrValue(value) || value === 'false'
+    ? 'false'
+    // allow arbitrary string value for contenteditable
+    : key === 'contenteditable' && isValidContentEditableValue(value)
+      ? value
+      : 'true'
 };
-<<<<<<< HEAD
-var isBooleanAttr = makeMap('allowfullscreen,async,autofocus,autoplay,checked,compact,controls,declare,' +
-    'default,defaultchecked,defaultmuted,defaultselected,defer,disabled,' +
-    'enabled,formnovalidate,hidden,indeterminate,inert,ismap,itemscope,loop,multiple,' +
-    'muted,nohref,noresize,noshade,novalidate,nowrap,open,pauseonexit,readonly,' +
-    'required,reversed,scoped,seamless,selected,sortable,' +
-    'truespeed,typemustmatch,visible');
-=======
 
 var isBooleanAttr = makeMap(
   'allowfullscreen,async,autofocus,autoplay,checked,compact,controls,declare,' +
@@ -380,169 +471,16 @@
   'truespeed,typemustmatch,visible'
 );
 
->>>>>>> 6aa11872
 var isFalsyAttrValue = function (val) {
-    return val == null || val === false;
+  return val == null || val === false
 };
 
-var isAttr = makeMap('accept,accept-charset,accesskey,action,align,alt,async,autocomplete,' +
-    'autofocus,autoplay,autosave,bgcolor,border,buffered,challenge,charset,' +
-    'checked,cite,class,code,codebase,color,cols,colspan,content,' +
-    'contenteditable,contextmenu,controls,coords,data,datetime,default,' +
-    'defer,dir,dirname,disabled,download,draggable,dropzone,enctype,for,' +
-    'form,formaction,headers,height,hidden,high,href,hreflang,http-equiv,' +
-    'icon,id,ismap,itemprop,keytype,kind,label,lang,language,list,loop,low,' +
-    'manifest,max,maxlength,media,method,GET,POST,min,multiple,email,file,' +
-    'muted,name,novalidate,open,optimum,pattern,ping,placeholder,poster,' +
-    'preload,radiogroup,readonly,rel,required,reversed,rows,rowspan,sandbox,' +
-    'scope,scoped,seamless,selected,shape,size,type,text,password,sizes,span,' +
-    'spellcheck,src,srcdoc,srclang,srcset,start,step,style,summary,tabindex,' +
-    'target,title,usemap,value,width,wrap');
-var unsafeAttrCharRE = /[>/="'\u0009\u000a\u000c\u0020]/; // eslint-disable-line no-control-regex
-var isSSRUnsafeAttr = function (name) {
-    return unsafeAttrCharRE.test(name);
-};
-/* istanbul ignore next */
-var isRenderableAttr = function (name) {
-    return (isAttr(name) || name.indexOf('data-') === 0 || name.indexOf('aria-') === 0);
-};
-var propsToAttrMap = {
-    acceptCharset: 'accept-charset',
-    className: 'class',
-    htmlFor: 'for',
-    httpEquiv: 'http-equiv',
-};
-var ESC = {
-    '<': '&lt;',
-    '>': '&gt;',
-    '"': '&quot;',
-    '&': '&amp;',
-};
-function escape(s) {
-    return s.replace(/[<>"&]/g, escapeChar);
-}
-function escapeChar(a) {
-    return ESC[a] || a;
-}
-var noUnitNumericStyleProps = {
-    'animation-iteration-count': true,
-    'border-image-outset': true,
-    'border-image-slice': true,
-    'border-image-width': true,
-    'box-flex': true,
-    'box-flex-group': true,
-    'box-ordinal-group': true,
-    'column-count': true,
-    columns: true,
-    flex: true,
-    'flex-grow': true,
-    'flex-positive': true,
-    'flex-shrink': true,
-    'flex-negative': true,
-    'flex-order': true,
-    'grid-row': true,
-    'grid-row-end': true,
-    'grid-row-span': true,
-    'grid-row-start': true,
-    'grid-column': true,
-    'grid-column-end': true,
-    'grid-column-span': true,
-    'grid-column-start': true,
-    'font-weight': true,
-    'line-clamp': true,
-    'line-height': true,
-    opacity: true,
-    order: true,
-    orphans: true,
-    'tab-size': true,
-    widows: true,
-    'z-index': true,
-    zoom: true,
-    // SVG
-    'fill-opacity': true,
-    'flood-opacity': true,
-    'stop-opacity': true,
-    'stroke-dasharray': true,
-    'stroke-dashoffset': true,
-    'stroke-miterlimit': true,
-    'stroke-opacity': true,
-    'stroke-width': true,
-};
-
-<<<<<<< HEAD
-function renderAttrs$1(node) {
-    var attrs = node.data.attrs;
-    var res = '';
-    var opts = node.parent && node.parent.componentOptions;
-    if (isUndef(opts) || opts.Ctor.options.inheritAttrs !== false) {
-        var parent = node.parent;
-        while (isDef(parent)) {
-            // Stop fallthrough in case parent has inheritAttrs option set to false
-            if (parent.componentOptions &&
-                parent.componentOptions.Ctor.options.inheritAttrs === false) {
-                break;
-            }
-            if (isDef(parent.data) && isDef(parent.data.attrs)) {
-                attrs = extend(extend({}, attrs), parent.data.attrs);
-            }
-            parent = parent.parent;
-        }
-    }
-    if (isUndef(attrs)) {
-        return res;
-    }
-    for (var key in attrs) {
-        if (isSSRUnsafeAttr(key)) {
-            continue;
-        }
-        if (key === 'style') {
-            // leave it to the style module
-            continue;
-        }
-        res += renderAttr$1(key, attrs[key]);
-    }
-    return res;
-}
-function renderAttr$1(key, value) {
-    if (isBooleanAttr(key)) {
-        if (!isFalsyAttrValue(value)) {
-            return (" " + key + "=\"" + key + "\"");
-        }
-    }
-    else if (isEnumeratedAttr(key)) {
-        return (" " + key + "=\"" + (escape$1(convertEnumeratedValue(key, value))) + "\"");
-    }
-    else if (!isFalsyAttrValue(value)) {
-        return (" " + key + "=\"" + (escape$1(String(value))) + "\"");
-    }
-    return '';
-}
-
-var VNode = function VNode(tag, data, children, text, elm, context, componentOptions, asyncFactory) {
-    this.tag = tag;
-    this.data = data;
-    this.children = children;
-    this.text = text;
-    this.elm = elm;
-    this.ns = undefined;
-    this.context = context;
-    this.fnContext = undefined;
-    this.fnOptions = undefined;
-    this.fnScopeId = undefined;
-    this.key = data && data.key;
-    this.componentOptions = componentOptions;
-    this.componentInstance = undefined;
-    this.parent = undefined;
-    this.raw = false;
-    this.isStatic = false;
-    this.isRootInsert = true;
-    this.isComment = false;
-    this.isCloned = false;
-    this.isOnce = false;
-    this.asyncFactory = asyncFactory;
-    this.asyncMeta = undefined;
-    this.isAsyncPlaceholder = false;
-=======
+/*  */
+
+function renderAttrs (node) {
+  var attrs = node.data.attrs;
+  var res = '';
+
   var opts = node.parent && node.parent.componentOptions;
   if (isUndef(opts) || opts.Ctor.options.inheritAttrs !== false) {
     var parent = node.parent;
@@ -623,95 +561,42 @@
   this.asyncFactory = asyncFactory;
   this.asyncMeta = undefined;
   this.isAsyncPlaceholder = false;
->>>>>>> 6aa11872
 };
 
 var prototypeAccessors = { child: { configurable: true } };
+
 // DEPRECATED: alias for componentInstance for backwards compat.
 /* istanbul ignore next */
 prototypeAccessors.child.get = function () {
-    return this.componentInstance;
+  return this.componentInstance
 };
 
 Object.defineProperties( VNode.prototype, prototypeAccessors );
+
 var createEmptyVNode = function (text) {
-    if ( text === void 0 ) text = '';
-
-    var node = new VNode();
-    node.text = text;
-    node.isComment = true;
-    return node;
+  if ( text === void 0 ) text = '';
+
+  var node = new VNode();
+  node.text = text;
+  node.isComment = true;
+  return node
 };
-function createTextVNode(val) {
-    return new VNode(undefined, undefined, undefined, String(val));
-}
+
+function createTextVNode (val) {
+  return new VNode(undefined, undefined, undefined, String(val))
+}
+
 // optimized shallow clone
 // used for static nodes and slot nodes because they may be reused across
 // multiple renders, cloning them avoids errors when DOM manipulations rely
 // on their elm reference.
-function cloneVNode(vnode) {
-    var cloned = new VNode(
-    //@ts-expect-error void type not valid here
-    vnode.tag, vnode.data, 
+function cloneVNode (vnode) {
+  var cloned = new VNode(
+    vnode.tag,
+    vnode.data,
     // #7975
     // clone children array to avoid mutating original in case of cloning
     // a child.
-<<<<<<< HEAD
-    vnode.children && vnode.children.slice(), vnode.text, vnode.elm, vnode.context, vnode.componentOptions, vnode.asyncFactory);
-    cloned.ns = vnode.ns;
-    cloned.isStatic = vnode.isStatic;
-    cloned.key = vnode.key;
-    cloned.isComment = vnode.isComment;
-    cloned.fnContext = vnode.fnContext;
-    cloned.fnOptions = vnode.fnOptions;
-    cloned.fnScopeId = vnode.fnScopeId;
-    cloned.asyncMeta = vnode.asyncMeta;
-    cloned.isCloned = true;
-    return cloned;
-}
-
-function renderDOMProps$1(node) {
-    var props = node.data.domProps;
-    var res = '';
-    var parent = node.parent;
-    while (isDef(parent)) {
-        if (parent.data && parent.data.domProps) {
-            props = extend(extend({}, props), parent.data.domProps);
-        }
-        parent = parent.parent;
-    }
-    if (isUndef(props)) {
-        return res;
-    }
-    var attrs = node.data.attrs;
-    for (var key in props) {
-        if (key === 'innerHTML') {
-            setText(node, props[key], true);
-        }
-        else if (key === 'textContent') {
-            setText(node, props[key], false);
-        }
-        else if (key === 'value' && node.tag === 'textarea') {
-            setText(node, toString(props[key]), false);
-        }
-        else {
-            // $flow-disable-line (WTF?)
-            var attr = propsToAttrMap$1[key] || key.toLowerCase();
-            if (isRenderableAttr$1(attr) &&
-                // avoid rendering double-bound props/attrs twice
-                !(isDef(attrs) && isDef(attrs[attr]))) {
-                res += renderAttr$1(attr, props[key]);
-            }
-        }
-    }
-    return res;
-}
-function setText(node, text, raw) {
-    var child = new VNode(undefined, undefined, undefined, text);
-    child.raw = raw;
-    node.children = [child];
-}
-=======
     vnode.children && vnode.children.slice(),
     vnode.text,
     vnode.elm,
@@ -778,7 +663,6 @@
 }
 
 /*  */
->>>>>>> 6aa11872
 
 /**
  * unicode letters used for parsing html tags, component names and property paths.
@@ -786,571 +670,640 @@
  * skipping \u10000-\uEFFFF due to it freezing up PhantomJS
  */
 var unicodeRegExp = /a-zA-Z\u00B7\u00C0-\u00D6\u00D8-\u00F6\u00F8-\u037D\u037F-\u1FFF\u200C-\u200D\u203F-\u2040\u2070-\u218F\u2C00-\u2FEF\u3001-\uD7FF\uF900-\uFDCF\uFDF0-\uFFFD/;
+
 /**
  * Define a property.
  */
-function def(obj, key, val, enumerable) {
-    Object.defineProperty(obj, key, {
-        value: val,
-        enumerable: !!enumerable,
-        writable: true,
-        configurable: true,
-    });
-}
+function def (obj, key, val, enumerable) {
+  Object.defineProperty(obj, key, {
+    value: val,
+    enumerable: !!enumerable,
+    writable: true,
+    configurable: true
+  });
+}
+
+/*  */
 
 // can we use __proto__?
 var hasProto = '__proto__' in {};
+
 // Browser environment sniffing
 var inBrowser = typeof window !== 'undefined';
-// @ts-ignore
-var inWeex = 
-// @ts-ignore
-typeof WXEnvironment !== 'undefined' && !!WXEnvironment.platform;
-// @ts-ignore
+var inWeex = typeof WXEnvironment !== 'undefined' && !!WXEnvironment.platform;
 var weexPlatform = inWeex && WXEnvironment.platform.toLowerCase();
 var UA = inBrowser && window.navigator.userAgent.toLowerCase();
 var isIE = UA && /msie|trident/.test(UA);
-UA && UA.indexOf('msie 9.0') > 0;
+var isIE9 = UA && UA.indexOf('msie 9.0') > 0;
 var isEdge = UA && UA.indexOf('edge/') > 0;
-(UA && UA.indexOf('android') > 0) || weexPlatform === 'android';
-(UA && /iphone|ipad|ipod|ios/.test(UA)) || weexPlatform === 'ios';
-UA && /chrome\/\d+/.test(UA) && !isEdge;
-UA && /phantomjs/.test(UA);
-UA && UA.match(/firefox\/(\d+)/);
+var isAndroid = (UA && UA.indexOf('android') > 0) || (weexPlatform === 'android');
+var isIOS = (UA && /iphone|ipad|ipod|ios/.test(UA)) || (weexPlatform === 'ios');
+var isChrome = UA && /chrome\/\d+/.test(UA) && !isEdge;
+var isPhantomJS = UA && /phantomjs/.test(UA);
+var isFF = UA && UA.match(/firefox\/(\d+)/);
+
 // Firefox has a "watch" function on Object.prototype...
-// @ts-ignore
-var nativeWatch = {}.watch;
-var supportsPassive = false;
+var nativeWatch = ({}).watch;
 if (inBrowser) {
-    try {
-        var opts = {};
-        Object.defineProperty(opts, 'passive', {
-            get: function get() {
-                /* istanbul ignore next */
-                supportsPassive = true;
-            },
-        }); // https://github.com/facebook/flow/issues/285
-        // @ts-ignore
-        window.addEventListener('test-passive', null, opts);
-    }
-    catch (e) { }
-}
+  try {
+    var opts = {};
+    Object.defineProperty(opts, 'passive', ({
+      get: function get () {
+      }
+    })); // https://github.com/facebook/flow/issues/285
+    window.addEventListener('test-passive', null, opts);
+  } catch (e) {}
+}
+
 // this needs to be lazy-evaled because vue may be required before
 // vue-server-renderer can set VUE_ENV
 var _isServer;
 var isServerRendering = function () {
-    if (_isServer === undefined) {
-        /* istanbul ignore if */
-        if (!inBrowser && !inWeex && typeof global !== 'undefined') {
-            // detect presence of vue-server-renderer and avoid
-            // Webpack shimming the process
-            _isServer =
-                global['process'] && global['process'].env.VUE_ENV === 'server';
+  if (_isServer === undefined) {
+    /* istanbul ignore if */
+    if (!inBrowser && !inWeex && typeof global !== 'undefined') {
+      // detect presence of vue-server-renderer and avoid
+      // Webpack shimming the process
+      _isServer = global['process'] && global['process'].env.VUE_ENV === 'server';
+    } else {
+      _isServer = false;
+    }
+  }
+  return _isServer
+};
+
+// detect devtools
+var devtools = inBrowser && window.__VUE_DEVTOOLS_GLOBAL_HOOK__;
+
+/* istanbul ignore next */
+function isNative (Ctor) {
+  return typeof Ctor === 'function' && /native code/.test(Ctor.toString())
+}
+
+var hasSymbol =
+  typeof Symbol !== 'undefined' && isNative(Symbol) &&
+  typeof Reflect !== 'undefined' && isNative(Reflect.ownKeys);
+
+var _Set;
+/* istanbul ignore if */ // $flow-disable-line
+if (typeof Set !== 'undefined' && isNative(Set)) {
+  // use native Set when available.
+  _Set = Set;
+} else {
+  // a non-standard Set polyfill that only works with primitive keys.
+  _Set = /*@__PURE__*/(function () {
+    function Set () {
+      this.set = Object.create(null);
+    }
+    Set.prototype.has = function has (key) {
+      return this.set[key] === true
+    };
+    Set.prototype.add = function add (key) {
+      this.set[key] = true;
+    };
+    Set.prototype.clear = function clear () {
+      this.set = Object.create(null);
+    };
+
+    return Set;
+  }());
+}
+
+var SSR_ATTR = 'data-server-rendered';
+
+var ASSET_TYPES = [
+  'component',
+  'directive',
+  'filter'
+];
+
+var LIFECYCLE_HOOKS = [
+  'beforeCreate',
+  'created',
+  'beforeMount',
+  'mounted',
+  'beforeUpdate',
+  'updated',
+  'beforeDestroy',
+  'destroyed',
+  'activated',
+  'deactivated',
+  'errorCaptured',
+  'serverPrefetch'
+];
+
+/*  */
+
+
+
+var config = ({
+  /**
+   * Option merge strategies (used in core/util/options)
+   */
+  // $flow-disable-line
+  optionMergeStrategies: Object.create(null),
+
+  /**
+   * Whether to suppress warnings.
+   */
+  silent: false,
+
+  /**
+   * Show production mode tip message on boot?
+   */
+  productionTip: "development" !== 'production',
+
+  /**
+   * Whether to enable devtools
+   */
+  devtools: "development" !== 'production',
+
+  /**
+   * Whether to record perf
+   */
+  performance: false,
+
+  /**
+   * Error handler for watcher errors
+   */
+  errorHandler: null,
+
+  /**
+   * Warn handler for watcher warns
+   */
+  warnHandler: null,
+
+  /**
+   * Ignore certain custom elements
+   */
+  ignoredElements: [],
+
+  /**
+   * Custom user key aliases for v-on
+   */
+  // $flow-disable-line
+  keyCodes: Object.create(null),
+
+  /**
+   * Check if a tag is reserved so that it cannot be registered as a
+   * component. This is platform-dependent and may be overwritten.
+   */
+  isReservedTag: no,
+
+  /**
+   * Check if an attribute is reserved so that it cannot be used as a component
+   * prop. This is platform-dependent and may be overwritten.
+   */
+  isReservedAttr: no,
+
+  /**
+   * Check if a tag is an unknown element.
+   * Platform-dependent.
+   */
+  isUnknownElement: no,
+
+  /**
+   * Get the namespace of an element
+   */
+  getTagNamespace: noop,
+
+  /**
+   * Parse the real tag name for the specific platform.
+   */
+  parsePlatformTagName: identity,
+
+  /**
+   * Check if an attribute must be bound using property, e.g. value
+   * Platform-dependent.
+   */
+  mustUseProp: no,
+
+  /**
+   * Perform updates asynchronously. Intended to be used by Vue Test Utils
+   * This will significantly reduce performance if set to false.
+   */
+  async: true,
+
+  /**
+   * Exposed for legacy reasons
+   */
+  _lifecycleHooks: LIFECYCLE_HOOKS
+});
+
+/*  */
+
+var warn = noop;
+var tip = noop;
+var generateComponentTrace = (noop); // work around flow check
+var formatComponentName = (noop);
+
+{
+  var hasConsole = typeof console !== 'undefined';
+  var classifyRE = /(?:^|[-_])(\w)/g;
+  var classify = function (str) { return str
+    .replace(classifyRE, function (c) { return c.toUpperCase(); })
+    .replace(/[-_]/g, ''); };
+
+  warn = function (msg, vm) {
+    var trace = vm ? generateComponentTrace(vm) : '';
+
+    if (hasConsole && (!config.silent)) {
+      console.error(("[Vue warn]: " + msg + trace));
+    }
+  };
+
+  tip = function (msg, vm) {
+    if (hasConsole && (!config.silent)) {
+      console.warn("[Vue tip]: " + msg + (
+        vm ? generateComponentTrace(vm) : ''
+      ));
+    }
+  };
+
+  formatComponentName = function (vm, includeFile) {
+    if (vm.$root === vm) {
+      return '<Root>'
+    }
+    var options = typeof vm === 'function' && vm.cid != null
+      ? vm.options
+      : vm._isVue
+        ? vm.$options || vm.constructor.options
+        : vm;
+    var name = options.name || options._componentTag;
+    var file = options.__file;
+    if (!name && file) {
+      var match = file.match(/([^/\\]+)\.vue$/);
+      name = match && match[1];
+    }
+
+    return (
+      (name ? ("<" + (classify(name)) + ">") : "<Anonymous>") +
+      (file && includeFile !== false ? (" at " + file) : '')
+    )
+  };
+
+  var repeat = function (str, n) {
+    var res = '';
+    while (n) {
+      if (n % 2 === 1) { res += str; }
+      if (n > 1) { str += str; }
+      n >>= 1;
+    }
+    return res
+  };
+
+  generateComponentTrace = function (vm) {
+    if (vm._isVue && vm.$parent) {
+      var tree = [];
+      var currentRecursiveSequence = 0;
+      while (vm) {
+        if (tree.length > 0) {
+          var last = tree[tree.length - 1];
+          if (last.constructor === vm.constructor) {
+            currentRecursiveSequence++;
+            vm = vm.$parent;
+            continue
+          } else if (currentRecursiveSequence > 0) {
+            tree[tree.length - 1] = [last, currentRecursiveSequence];
+            currentRecursiveSequence = 0;
+          }
         }
-        else {
-            _isServer = false;
-        }
-    }
-    return _isServer;
-};
-/* istanbul ignore next */
-function isNative(Ctor) {
-    return typeof Ctor === 'function' && /native code/.test(Ctor.toString());
-}
-var hasSymbol = typeof Symbol !== 'undefined' &&
-    isNative(Symbol) &&
-    typeof Reflect !== 'undefined' &&
-    isNative(Reflect.ownKeys);
-var _Set; // $flow-disable-line
-/* istanbul ignore if */ if (typeof Set !== 'undefined' && isNative(Set)) {
-    // use native Set when available.
-    _Set = Set;
-}
-else {
-    // a non-standard Set polyfill that only works with primitive keys.
-    _Set = /*@__PURE__*/(function () {
-        function Set() {
-            this.set = Object.create(null);
-        }
-        Set.prototype.has = function has (key) {
-            return this.set[key] === true;
-        };
-        Set.prototype.add = function add (key) {
-            this.set[key] = true;
-        };
-        Set.prototype.clear = function clear () {
-            this.set = Object.create(null);
-        };
-
-        return Set;
-    }());
-}
-
-var SSR_ATTR = 'data-server-rendered';
-var ASSET_TYPES = ['component', 'directive', 'filter'];
-var LIFECYCLE_HOOKS = [
-    'beforeCreate',
-    'created',
-    'beforeMount',
-    'mounted',
-    'beforeUpdate',
-    'updated',
-    'beforeDestroy',
-    'destroyed',
-    'activated',
-    'deactivated',
-    'errorCaptured',
-    'serverPrefetch' ];
-
-var config = {
-    /**
-     * Option merge strategies (used in core/util/options)
-     */
-    // $flow-disable-line
-    optionMergeStrategies: Object.create(null),
-    /**
-     * Whether to suppress warnings.
-     */
-    silent: false,
-    /**
-     * Show production mode tip message on boot?
-     */
-    productionTip: "development" !== 'production',
-    /**
-     * Whether to enable devtools
-     */
-    devtools: "development" !== 'production',
-    /**
-     * Whether to record perf
-     */
-    performance: false,
-    /**
-     * Error handler for watcher errors
-     */
-    errorHandler: null,
-    /**
-     * Warn handler for watcher warns
-     */
-    warnHandler: null,
-    /**
-     * Ignore certain custom elements
-     */
-    ignoredElements: [],
-    /**
-     * Custom user key aliases for v-on
-     */
-    // $flow-disable-line
-    keyCodes: Object.create(null),
-    /**
-     * Check if a tag is reserved so that it cannot be registered as a
-     * component. This is platform-dependent and may be overwritten.
-     */
-    isReservedTag: no,
-    /**
-     * Check if an attribute is reserved so that it cannot be used as a component
-     * prop. This is platform-dependent and may be overwritten.
-     */
-    isReservedAttr: no,
-    /**
-     * Check if a tag is an unknown element.
-     * Platform-dependent.
-     */
-    isUnknownElement: no,
-    /**
-     * Get the namespace of an element
-     */
-    getTagNamespace: noop$1,
-    /**
-     * Parse the real tag name for the specific platform.
-     */
-    parsePlatformTagName: identity,
-    /**
-     * Check if an attribute must be bound using property, e.g. value
-     * Platform-dependent.
-     */
-    mustUseProp: no,
-    /**
-     * Perform updates asynchronously. Intended to be used by Vue Test Utils
-     * This will significantly reduce performance if set to false.
-     */
-    async: true,
-    /**
-     * Exposed for legacy reasons
-     */
-    _lifecycleHooks: LIFECYCLE_HOOKS,
-};
-
-var warn$2 = noop$1;
-var tip = noop$1;
-var generateComponentTrace; // work around flow check
-var formatComponentName;
-{
-    var hasConsole = typeof console !== 'undefined';
-    var classifyRE = /(?:^|[-_])(\w)/g;
-    var classify = function (str) { return str.replace(classifyRE, function (c) { return c.toUpperCase(); }).replace(/[-_]/g, ''); };
-    warn$2 = function (msg, vm) {
-        var trace = vm ? generateComponentTrace(vm) : '';
-        if (hasConsole && !config.silent) {
-            console.error(("[Vue warn]: " + msg + trace));
-        }
-    };
-    tip = function (msg, vm) {
-        if (hasConsole && !config.silent) {
-            console.warn("[Vue tip]: " + msg + (vm ? generateComponentTrace(vm) : ''));
-        }
-    };
-    formatComponentName = function (vm, includeFile) {
-        if (vm.$root === vm) {
-            return '<Root>';
-        }
-        var options = 
-        // @ts-ignore
-        typeof vm === 'function' && vm.cid != null
-            ? // @ts-ignore
-                vm.options
-            : vm._isVue
-                ? // @ts-ignore
-                    vm.$options || vm.constructor.options
-                : vm;
-        var name = options.name || options._componentTag;
-        var file = options.__file;
-        if (!name && file) {
-            var match = file.match(/([^/\\]+)\.vue$/);
-            name = match && match[1];
-        }
-        return ((name ? ("<" + (classify(name)) + ">") : "<Anonymous>") +
-            (file && includeFile !== false ? (" at " + file) : ''));
-    };
-    var repeat$1 = function (str, n) {
-        var res = '';
-        while (n) {
-            if (n % 2 === 1)
-                { res += str; }
-            if (n > 1)
-                { str += str; }
-            n >>= 1;
-        }
-        return res;
-    };
-    generateComponentTrace = function (vm) {
-        // @ts-ignore
-        if (vm._isVue && vm.$parent) {
-            var tree = [];
-            var currentRecursiveSequence = 0;
-            while (vm) {
-                if (tree.length > 0) {
-                    var last = tree[tree.length - 1];
-                    if (last.constructor === vm.constructor) {
-                        currentRecursiveSequence++;
-                        vm = vm.$parent;
-                        continue;
-                    }
-                    else if (currentRecursiveSequence > 0) {
-                        tree[tree.length - 1] = [last, currentRecursiveSequence];
-                        currentRecursiveSequence = 0;
-                    }
-                }
-                tree.push(vm);
-                vm = vm.$parent;
-            }
-            return ('\n\nfound in\n\n' +
-                tree
-                    .map(function (vm, i) { return ("" + (i === 0 ? '---> ' : repeat$1(' ', 5 + i * 2)) + (Array.isArray(vm)
-                    ? ((formatComponentName(vm[0])) + "... (" + (vm[1]) + " recursive calls)")
-                    : formatComponentName(vm))); })
-                    .join('\n'));
-        }
-        else {
-            return ("\n\n(found in " + (formatComponentName(vm)) + ")");
-        }
-    };
-}
+        tree.push(vm);
+        vm = vm.$parent;
+      }
+      return '\n\nfound in\n\n' + tree
+        .map(function (vm, i) { return ("" + (i === 0 ? '---> ' : repeat(' ', 5 + i * 2)) + (Array.isArray(vm)
+            ? ((formatComponentName(vm[0])) + "... (" + (vm[1]) + " recursive calls)")
+            : formatComponentName(vm))); })
+        .join('\n')
+    } else {
+      return ("\n\n(found in " + (formatComponentName(vm)) + ")")
+    }
+  };
+}
+
+/*  */
 
 var uid = 0;
+
 /**
  * A dep is an observable that can have multiple
  * directives subscribing to it.
  */
-var Dep = function Dep() {
-    this.id = uid++;
-    this.subs = [];
+var Dep = function Dep () {
+  this.id = uid++;
+  this.subs = [];
 };
+
 Dep.prototype.addSub = function addSub (sub) {
-    this.subs.push(sub);
+  this.subs.push(sub);
 };
+
 Dep.prototype.removeSub = function removeSub (sub) {
-    remove$1(this.subs, sub);
+  remove(this.subs, sub);
 };
+
 Dep.prototype.depend = function depend () {
-    if (Dep.target) {
-        Dep.target.addDep(this);
-    }
+  if (Dep.target) {
+    Dep.target.addDep(this);
+  }
 };
+
 Dep.prototype.notify = function notify () {
-    // stabilize the subscriber list first
-    var subs = this.subs.slice();
-    for (var i = 0, l = subs.length; i < l; i++) {
-        subs[i].update();
-    }
+  // stabilize the subscriber list first
+  var subs = this.subs.slice();
+  for (var i = 0, l = subs.length; i < l; i++) {
+    subs[i].update();
+  }
 };
+
 // The current target watcher being evaluated.
 // This is globally unique because only one watcher
 // can be evaluated at a time.
 Dep.target = null;
 var targetStack = [];
-function pushTarget(target) {
-    targetStack.push(target);
-    Dep.target = target;
-}
-function popTarget() {
-    targetStack.pop();
-    Dep.target = targetStack[targetStack.length - 1];
+
+function pushTarget (target) {
+  targetStack.push(target);
+  Dep.target = target;
+}
+
+function popTarget () {
+  targetStack.pop();
+  Dep.target = targetStack[targetStack.length - 1];
 }
 
 /*
  * not type checking this file because flow doesn't play well with
  * dynamically accessing methods on Array prototype
  */
+
 var arrayProto = Array.prototype;
 var arrayMethods = Object.create(arrayProto);
+
 var methodsToPatch = [
-    'push',
-    'pop',
-    'shift',
-    'unshift',
-    'splice',
-    'sort',
-    'reverse' ];
+  'push',
+  'pop',
+  'shift',
+  'unshift',
+  'splice',
+  'sort',
+  'reverse'
+];
+
 /**
  * Intercept mutating methods and emit events
  */
 methodsToPatch.forEach(function (method) {
-    // cache original method
-    var original = arrayProto[method];
-    def(arrayMethods, method, function mutator() {
-        var args = [], len = arguments.length;
-        while ( len-- ) args[ len ] = arguments[ len ];
-
-        var result = original.apply(this, args);
-        var ob = this.__ob__;
-        var inserted;
-        switch (method) {
-            case 'push':
-            case 'unshift':
-                inserted = args;
-                break;
-            case 'splice':
-                inserted = args.slice(2);
-                break;
-        }
-        if (inserted)
-            { ob.observeArray(inserted); }
-        // notify change
-        ob.dep.notify();
-        return result;
-    });
+  // cache original method
+  var original = arrayProto[method];
+  def(arrayMethods, method, function mutator () {
+    var args = [], len = arguments.length;
+    while ( len-- ) args[ len ] = arguments[ len ];
+
+    var result = original.apply(this, args);
+    var ob = this.__ob__;
+    var inserted;
+    switch (method) {
+      case 'push':
+      case 'unshift':
+        inserted = args;
+        break
+      case 'splice':
+        inserted = args.slice(2);
+        break
+    }
+    if (inserted) { ob.observeArray(inserted); }
+    // notify change
+    ob.dep.notify();
+    return result
+  });
 });
 
+/*  */
+
 var arrayKeys = Object.getOwnPropertyNames(arrayMethods);
+
 /**
  * In some cases we may want to disable observation inside a component's
  * update computation.
  */
 var shouldObserve = true;
-function toggleObserving(value) {
-    shouldObserve = value;
-}
+
+function toggleObserving (value) {
+  shouldObserve = value;
+}
+
 /**
  * Observer class that is attached to each observed
  * object. Once attached, the observer converts the target
  * object's property keys into getter/setters that
  * collect dependencies and dispatch updates.
  */
-var Observer = function Observer(value) {
-    this.value = value;
-    this.dep = new Dep();
-    this.vmCount = 0;
-    def(value, '__ob__', this);
-    if (Array.isArray(value)) {
-        if (hasProto) {
-            protoAugment(value, arrayMethods);
-        }
-        else {
-            copyAugment(value, arrayMethods, arrayKeys);
-        }
-        this.observeArray(value);
-    }
-    else {
-        this.walk(value);
-    }
+var Observer = function Observer (value) {
+  this.value = value;
+  this.dep = new Dep();
+  this.vmCount = 0;
+  def(value, '__ob__', this);
+  if (Array.isArray(value)) {
+    if (hasProto) {
+      protoAugment(value, arrayMethods);
+    } else {
+      copyAugment(value, arrayMethods, arrayKeys);
+    }
+    this.observeArray(value);
+  } else {
+    this.walk(value);
+  }
 };
+
 /**
  * Walk through all properties and convert them into
  * getter/setters. This method should only be called when
  * value type is Object.
  */
 Observer.prototype.walk = function walk (obj) {
-    var keys = Object.keys(obj);
-    for (var i = 0; i < keys.length; i++) {
-        defineReactive(obj, keys[i]);
-    }
+  var keys = Object.keys(obj);
+  for (var i = 0; i < keys.length; i++) {
+    defineReactive$$1(obj, keys[i]);
+  }
 };
+
 /**
  * Observe a list of Array items.
  */
 Observer.prototype.observeArray = function observeArray (items) {
-    for (var i = 0, l = items.length; i < l; i++) {
-        observe(items[i]);
-    }
+  for (var i = 0, l = items.length; i < l; i++) {
+    observe(items[i]);
+  }
 };
+
 // helpers
+
 /**
  * Augment a target Object or Array by intercepting
  * the prototype chain using __proto__
  */
-function protoAugment(target, src) {
-    /* eslint-disable no-proto */
-    target.__proto__ = src;
-    /* eslint-enable no-proto */
-}
+function protoAugment (target, src) {
+  /* eslint-disable no-proto */
+  target.__proto__ = src;
+  /* eslint-enable no-proto */
+}
+
 /**
  * Augment a target Object or Array by defining
  * hidden properties.
  */
 /* istanbul ignore next */
-function copyAugment(target, src, keys) {
-    for (var i = 0, l = keys.length; i < l; i++) {
-        var key = keys[i];
-        def(target, key, src[key]);
-    }
-}
+function copyAugment (target, src, keys) {
+  for (var i = 0, l = keys.length; i < l; i++) {
+    var key = keys[i];
+    def(target, key, src[key]);
+  }
+}
+
 /**
  * Attempt to create an observer instance for a value,
  * returns the new observer if successfully observed,
  * or the existing observer if the value already has one.
  */
-function observe(value, asRootData) {
-    if (!isObject(value) || value instanceof VNode) {
-        return;
-    }
-    var ob;
-    if (hasOwn(value, '__ob__') && value.__ob__ instanceof Observer) {
-        ob = value.__ob__;
-    }
-    else if (shouldObserve &&
-        !isServerRendering() &&
-        (Array.isArray(value) || isPlainObject(value)) &&
-        Object.isExtensible(value) &&
-        !value._isVue) {
-        ob = new Observer(value);
-    }
-    if (asRootData && ob) {
-        ob.vmCount++;
-    }
-    return ob;
-}
+function observe (value, asRootData) {
+  if (!isObject(value) || value instanceof VNode) {
+    return
+  }
+  var ob;
+  if (hasOwn(value, '__ob__') && value.__ob__ instanceof Observer) {
+    ob = value.__ob__;
+  } else if (
+    shouldObserve &&
+    !isServerRendering() &&
+    (Array.isArray(value) || isPlainObject(value)) &&
+    Object.isExtensible(value) &&
+    !value._isVue
+  ) {
+    ob = new Observer(value);
+  }
+  if (asRootData && ob) {
+    ob.vmCount++;
+  }
+  return ob
+}
+
 /**
  * Define a reactive property on an Object.
  */
-function defineReactive(obj, key, val, customSetter, shallow) {
-    var dep = new Dep();
-    var property = Object.getOwnPropertyDescriptor(obj, key);
-    if (property && property.configurable === false) {
-        return;
-    }
-    // cater for pre-defined getter/setters
-    var getter = property && property.get;
-    var setter = property && property.set;
-    if ((!getter || setter) && arguments.length === 2) {
-        val = obj[key];
-    }
-    var childOb = !shallow && observe(val);
-    Object.defineProperty(obj, key, {
-        enumerable: true,
-        configurable: true,
-        get: function reactiveGetter() {
-            var value = getter ? getter.call(obj) : val;
-            if (Dep.target) {
-                dep.depend();
-                if (childOb) {
-                    childOb.dep.depend();
-                    if (Array.isArray(value)) {
-                        dependArray(value);
-                    }
-                }
-            }
-            return value;
-        },
-        set: function reactiveSetter(newVal) {
-            var value = getter ? getter.call(obj) : val;
-            /* eslint-disable no-self-compare */
-            if (newVal === value || (newVal !== newVal && value !== value)) {
-                return;
-            }
-            /* eslint-enable no-self-compare */
-            if (customSetter) {
-                customSetter();
-            }
-            // #7981: for accessor properties without setter
-            if (getter && !setter)
-                { return; }
-            if (setter) {
-                setter.call(obj, newVal);
-            }
-            else {
-                val = newVal;
-            }
-            childOb = !shallow && observe(newVal);
-            dep.notify();
-        },
-    });
-}
+function defineReactive$$1 (
+  obj,
+  key,
+  val,
+  customSetter,
+  shallow
+) {
+  var dep = new Dep();
+
+  var property = Object.getOwnPropertyDescriptor(obj, key);
+  if (property && property.configurable === false) {
+    return
+  }
+
+  // cater for pre-defined getter/setters
+  var getter = property && property.get;
+  var setter = property && property.set;
+  if ((!getter || setter) && arguments.length === 2) {
+    val = obj[key];
+  }
+
+  var childOb = !shallow && observe(val);
+  Object.defineProperty(obj, key, {
+    enumerable: true,
+    configurable: true,
+    get: function reactiveGetter () {
+      var value = getter ? getter.call(obj) : val;
+      if (Dep.target) {
+        dep.depend();
+        if (childOb) {
+          childOb.dep.depend();
+          if (Array.isArray(value)) {
+            dependArray(value);
+          }
+        }
+      }
+      return value
+    },
+    set: function reactiveSetter (newVal) {
+      var value = getter ? getter.call(obj) : val;
+      /* eslint-disable no-self-compare */
+      if (newVal === value || (newVal !== newVal && value !== value)) {
+        return
+      }
+      /* eslint-enable no-self-compare */
+      if (customSetter) {
+        customSetter();
+      }
+      // #7981: for accessor properties without setter
+      if (getter && !setter) { return }
+      if (setter) {
+        setter.call(obj, newVal);
+      } else {
+        val = newVal;
+      }
+      childOb = !shallow && observe(newVal);
+      dep.notify();
+    }
+  });
+}
+
 /**
  * Set a property on an object. Adds the new property and
  * triggers change notification if the property doesn't
  * already exist.
  */
-function set(target, key, val) {
-    if ((isUndef(target) || isPrimitive(target))) {
-        warn$2(("Cannot set reactive property on undefined, null, or primitive value: " + target));
-    }
-    if (Array.isArray(target) && isValidArrayIndex(key)) {
-        target.length = Math.max(target.length, key);
-        target.splice(key, 1, val);
-        return val;
-    }
-    if (key in target && !(key in Object.prototype)) {
-        target[key] = val;
-        return val;
-    }
-    var ob = target.__ob__;
-    // @ts-ignore
-    if (target._isVue || (ob && ob.vmCount)) {
-        warn$2('Avoid adding reactive properties to a Vue instance or its root $data ' +
-                'at runtime - declare it upfront in the data option.');
-        return val;
-    }
-    if (!ob) {
-        target[key] = val;
-        return val;
-    }
-    defineReactive(ob.value, key, val);
-    ob.dep.notify();
-    return val;
-}
+function set (target, key, val) {
+  if (isUndef(target) || isPrimitive(target)
+  ) {
+    warn(("Cannot set reactive property on undefined, null, or primitive value: " + ((target))));
+  }
+  if (Array.isArray(target) && isValidArrayIndex(key)) {
+    target.length = Math.max(target.length, key);
+    target.splice(key, 1, val);
+    return val
+  }
+  if (key in target && !(key in Object.prototype)) {
+    target[key] = val;
+    return val
+  }
+  var ob = (target).__ob__;
+  if (target._isVue || (ob && ob.vmCount)) {
+    warn(
+      'Avoid adding reactive properties to a Vue instance or its root $data ' +
+      'at runtime - declare it upfront in the data option.'
+    );
+    return val
+  }
+  if (!ob) {
+    target[key] = val;
+    return val
+  }
+  defineReactive$$1(ob.value, key, val);
+  ob.dep.notify();
+  return val
+}
+
 /**
  * Collect dependencies on array elements when the array is touched, since
  * we cannot intercept array element access like property getters.
  */
-function dependArray(value) {
-    for (var e = (void 0), i = 0, l = value.length; i < l; i++) {
-        e = value[i];
-        e && e.__ob__ && e.__ob__.dep.depend();
-        if (Array.isArray(e)) {
-            dependArray(e);
-        }
-    }
-}
+function dependArray (value) {
+  for (var e = (void 0), i = 0, l = value.length; i < l; i++) {
+    e = value[i];
+    e && e.__ob__ && e.__ob__.dep.depend();
+    if (Array.isArray(e)) {
+      dependArray(e);
+    }
+  }
+}
+
+/*  */
 
 /**
  * Option overwriting strategies are functions that handle
@@ -1358,122 +1311,152 @@
  * value into the final value.
  */
 var strats = config.optionMergeStrategies;
+
 /**
  * Options with restrictions
  */
 {
-    strats.el = strats.propsData = function (parent, child, vm, key) {
-        if (!vm) {
-            warn$2("option \"" + key + "\" can only be used during instance " +
-                'creation with the `new` keyword.');
-        }
-        return defaultStrat(parent, child);
-    };
-}
+  strats.el = strats.propsData = function (parent, child, vm, key) {
+    if (!vm) {
+      warn(
+        "option \"" + key + "\" can only be used during instance " +
+        'creation with the `new` keyword.'
+      );
+    }
+    return defaultStrat(parent, child)
+  };
+}
+
 /**
  * Helper that recursively merges two data objects together.
  */
-function mergeData(to, from) {
-    if (!from)
-        { return to; }
-    var key, toVal, fromVal;
-    var keys = hasSymbol
-        ? Reflect.ownKeys(from)
-        : Object.keys(from);
-    for (var i = 0; i < keys.length; i++) {
-        key = keys[i];
-        // in case the object is already observed...
-        if (key === '__ob__')
-            { continue; }
-        toVal = to[key];
-        fromVal = from[key];
-        if (!hasOwn(to, key)) {
-            set(to, key, fromVal);
-        }
-        else if (toVal !== fromVal &&
-            isPlainObject(toVal) &&
-            isPlainObject(fromVal)) {
-            mergeData(toVal, fromVal);
-        }
-    }
-    return to;
-}
+function mergeData (to, from) {
+  if (!from) { return to }
+  var key, toVal, fromVal;
+
+  var keys = hasSymbol
+    ? Reflect.ownKeys(from)
+    : Object.keys(from);
+
+  for (var i = 0; i < keys.length; i++) {
+    key = keys[i];
+    // in case the object is already observed...
+    if (key === '__ob__') { continue }
+    toVal = to[key];
+    fromVal = from[key];
+    if (!hasOwn(to, key)) {
+      set(to, key, fromVal);
+    } else if (
+      toVal !== fromVal &&
+      isPlainObject(toVal) &&
+      isPlainObject(fromVal)
+    ) {
+      mergeData(toVal, fromVal);
+    }
+  }
+  return to
+}
+
 /**
  * Data
  */
-function mergeDataOrFn(parentVal, childVal, vm) {
-    if (!vm) {
-        // in a Vue.extend merge, both should be functions
-        if (!childVal) {
-            return parentVal;
-        }
-        if (!parentVal) {
-            return childVal;
-        }
-        // when parentVal & childVal are both present,
-        // we need to return a function that returns the
-        // merged result of both functions... no need to
-        // check if parentVal is a function here because
-        // it has to be a function to pass previous merges.
-        return function mergedDataFn() {
-            return mergeData(
-            // @ts-ignore
-            typeof childVal === 'function' ? childVal.call(this, this) : childVal, 
-            // @ts-ignore
-            typeof parentVal === 'function' ? parentVal.call(this, this) : parentVal);
-        };
-    }
-    else {
-        return function mergedInstanceDataFn() {
-            // instance merge
-            var instanceData = typeof childVal === 'function' ? childVal.call(vm, vm) : childVal;
-            var defaultData = typeof parentVal === 'function' ? parentVal.call(vm, vm) : parentVal;
-            if (instanceData) {
-                return mergeData(instanceData, defaultData);
-            }
-            else {
-                return defaultData;
-            }
-        };
-    }
-}
-strats.data = function (parentVal, childVal, vm) {
-    if (!vm) {
-        if (childVal && typeof childVal !== 'function') {
-            warn$2('The "data" option should be a function ' +
-                    'that returns a per-instance value in component ' +
-                    'definitions.', vm);
-            return parentVal;
-        }
-        return mergeDataOrFn(parentVal, childVal);
-    }
-    return mergeDataOrFn(parentVal, childVal, vm);
+function mergeDataOrFn (
+  parentVal,
+  childVal,
+  vm
+) {
+  if (!vm) {
+    // in a Vue.extend merge, both should be functions
+    if (!childVal) {
+      return parentVal
+    }
+    if (!parentVal) {
+      return childVal
+    }
+    // when parentVal & childVal are both present,
+    // we need to return a function that returns the
+    // merged result of both functions... no need to
+    // check if parentVal is a function here because
+    // it has to be a function to pass previous merges.
+    return function mergedDataFn () {
+      return mergeData(
+        typeof childVal === 'function' ? childVal.call(this, this) : childVal,
+        typeof parentVal === 'function' ? parentVal.call(this, this) : parentVal
+      )
+    }
+  } else {
+    return function mergedInstanceDataFn () {
+      // instance merge
+      var instanceData = typeof childVal === 'function'
+        ? childVal.call(vm, vm)
+        : childVal;
+      var defaultData = typeof parentVal === 'function'
+        ? parentVal.call(vm, vm)
+        : parentVal;
+      if (instanceData) {
+        return mergeData(instanceData, defaultData)
+      } else {
+        return defaultData
+      }
+    }
+  }
+}
+
+strats.data = function (
+  parentVal,
+  childVal,
+  vm
+) {
+  if (!vm) {
+    if (childVal && typeof childVal !== 'function') {
+      warn(
+        'The "data" option should be a function ' +
+        'that returns a per-instance value in component ' +
+        'definitions.',
+        vm
+      );
+
+      return parentVal
+    }
+    return mergeDataOrFn(parentVal, childVal)
+  }
+
+  return mergeDataOrFn(parentVal, childVal, vm)
 };
+
 /**
  * Hooks and props are merged as arrays.
  */
-function mergeHook$1(parentVal, childVal) {
-    var res = childVal
-        ? parentVal
-            ? parentVal.concat(childVal)
-            : Array.isArray(childVal)
-                ? childVal
-                : [childVal]
-        : parentVal;
-    return res ? dedupeHooks(res) : res;
-}
-function dedupeHooks(hooks) {
-    var res = [];
-    for (var i = 0; i < hooks.length; i++) {
-        if (res.indexOf(hooks[i]) === -1) {
-            res.push(hooks[i]);
-        }
-    }
-    return res;
-}
+function mergeHook (
+  parentVal,
+  childVal
+) {
+  var res = childVal
+    ? parentVal
+      ? parentVal.concat(childVal)
+      : Array.isArray(childVal)
+        ? childVal
+        : [childVal]
+    : parentVal;
+  return res
+    ? dedupeHooks(res)
+    : res
+}
+
+function dedupeHooks (hooks) {
+  var res = [];
+  for (var i = 0; i < hooks.length; i++) {
+    if (res.indexOf(hooks[i]) === -1) {
+      res.push(hooks[i]);
+    }
+  }
+  return res
+}
+
 LIFECYCLE_HOOKS.forEach(function (hook) {
-    strats[hook] = mergeHook$1;
+  strats[hook] = mergeHook;
 });
+
 /**
  * Assets
  *
@@ -1481,392 +1464,372 @@
  * a three-way merge between constructor options, instance
  * options and parent options.
  */
-function mergeAssets(parentVal, childVal, vm, key) {
-    var res = Object.create(parentVal || null);
-    if (childVal) {
-        assertObjectType(key, childVal, vm);
-        return extend(res, childVal);
-    }
-    else {
-        return res;
-    }
-}
+function mergeAssets (
+  parentVal,
+  childVal,
+  vm,
+  key
+) {
+  var res = Object.create(parentVal || null);
+  if (childVal) {
+    assertObjectType(key, childVal, vm);
+    return extend(res, childVal)
+  } else {
+    return res
+  }
+}
+
 ASSET_TYPES.forEach(function (type) {
-    strats[type + 's'] = mergeAssets;
+  strats[type + 's'] = mergeAssets;
 });
+
 /**
  * Watchers.
  *
  * Watchers hashes should not overwrite one
  * another, so we merge them as arrays.
  */
-strats.watch = function (parentVal, childVal, vm, key) {
-    // work around Firefox's Object.prototype.watch...
-    //@ts-expect-error work around
-    if (parentVal === nativeWatch)
-        { parentVal = undefined; }
-    //@ts-expect-error work around
-    if (childVal === nativeWatch)
-        { childVal = undefined; }
-    /* istanbul ignore if */
-    if (!childVal)
-        { return Object.create(parentVal || null); }
-    {
-        assertObjectType(key, childVal, vm);
-    }
-    if (!parentVal)
-        { return childVal; }
-    var ret = {};
-    extend(ret, parentVal);
-    for (var key$1 in childVal) {
-        var parent = ret[key$1];
-        var child = childVal[key$1];
-        if (parent && !Array.isArray(parent)) {
-            parent = [parent];
-        }
-        ret[key$1] = parent
-            ? parent.concat(child)
-            : Array.isArray(child)
-                ? child
-                : [child];
-    }
-    return ret;
+strats.watch = function (
+  parentVal,
+  childVal,
+  vm,
+  key
+) {
+  // work around Firefox's Object.prototype.watch...
+  if (parentVal === nativeWatch) { parentVal = undefined; }
+  if (childVal === nativeWatch) { childVal = undefined; }
+  /* istanbul ignore if */
+  if (!childVal) { return Object.create(parentVal || null) }
+  {
+    assertObjectType(key, childVal, vm);
+  }
+  if (!parentVal) { return childVal }
+  var ret = {};
+  extend(ret, parentVal);
+  for (var key$1 in childVal) {
+    var parent = ret[key$1];
+    var child = childVal[key$1];
+    if (parent && !Array.isArray(parent)) {
+      parent = [parent];
+    }
+    ret[key$1] = parent
+      ? parent.concat(child)
+      : Array.isArray(child) ? child : [child];
+  }
+  return ret
 };
+
 /**
  * Other object hashes.
  */
-strats.props = strats.methods = strats.inject = strats.computed = function (parentVal, childVal, vm, key) {
-    if (childVal && "development" !== 'production') {
-        assertObjectType(key, childVal, vm);
-    }
-    if (!parentVal)
-        { return childVal; }
-    var ret = Object.create(null);
-    extend(ret, parentVal);
-    if (childVal)
-        { extend(ret, childVal); }
-    return ret;
+strats.props =
+strats.methods =
+strats.inject =
+strats.computed = function (
+  parentVal,
+  childVal,
+  vm,
+  key
+) {
+  if (childVal && "development" !== 'production') {
+    assertObjectType(key, childVal, vm);
+  }
+  if (!parentVal) { return childVal }
+  var ret = Object.create(null);
+  extend(ret, parentVal);
+  if (childVal) { extend(ret, childVal); }
+  return ret
 };
 strats.provide = mergeDataOrFn;
+
 /**
  * Default strategy.
  */
 var defaultStrat = function (parentVal, childVal) {
-    return childVal === undefined ? parentVal : childVal;
+  return childVal === undefined
+    ? parentVal
+    : childVal
 };
+
 /**
  * Validate component names
  */
-function checkComponents(options) {
-    for (var key in options.components) {
-        validateComponentName(key);
-    }
-}
-function validateComponentName(name) {
-    if (!new RegExp(("^[a-zA-Z][\\-\\.0-9_" + (unicodeRegExp.source) + "]*$")).test(name)) {
-        warn$2('Invalid component name: "' +
-            name +
-            '". Component names ' +
-            'should conform to valid custom element name in html5 specification.');
-    }
-    if (isBuiltInTag(name) || config.isReservedTag(name)) {
-        warn$2('Do not use built-in or reserved HTML elements as component ' +
-            'id: ' +
-            name);
-    }
-}
+function checkComponents (options) {
+  for (var key in options.components) {
+    validateComponentName(key);
+  }
+}
+
+function validateComponentName (name) {
+  if (!new RegExp(("^[a-zA-Z][\\-\\.0-9_" + (unicodeRegExp.source) + "]*$")).test(name)) {
+    warn(
+      'Invalid component name: "' + name + '". Component names ' +
+      'should conform to valid custom element name in html5 specification.'
+    );
+  }
+  if (isBuiltInTag(name) || config.isReservedTag(name)) {
+    warn(
+      'Do not use built-in or reserved HTML elements as component ' +
+      'id: ' + name
+    );
+  }
+}
+
 /**
  * Ensure all props option syntax are normalized into the
  * Object-based format.
  */
-function normalizeProps(options, vm) {
-    var props = options.props;
-    if (!props)
-        { return; }
-    var res = {};
-    var i, val, name;
-    if (Array.isArray(props)) {
-        i = props.length;
-        while (i--) {
-            val = props[i];
-            if (typeof val === 'string') {
-                name = camelize(val);
-                res[name] = { type: null };
-            }
-            else {
-                warn$2('props must be strings when using array syntax.');
-            }
-        }
-    }
-    else if (isPlainObject(props)) {
-        for (var key in props) {
-            val = props[key];
-            name = camelize(key);
-            res[name] = isPlainObject(val) ? val : { type: val };
-        }
-    }
-    else {
-        warn$2("Invalid value for option \"props\": expected an Array or an Object, " +
-            "but got " + (toRawType(props)) + ".", vm);
-    }
-    options.props = res;
-}
+function normalizeProps (options, vm) {
+  var props = options.props;
+  if (!props) { return }
+  var res = {};
+  var i, val, name;
+  if (Array.isArray(props)) {
+    i = props.length;
+    while (i--) {
+      val = props[i];
+      if (typeof val === 'string') {
+        name = camelize(val);
+        res[name] = { type: null };
+      } else {
+        warn('props must be strings when using array syntax.');
+      }
+    }
+  } else if (isPlainObject(props)) {
+    for (var key in props) {
+      val = props[key];
+      name = camelize(key);
+      res[name] = isPlainObject(val)
+        ? val
+        : { type: val };
+    }
+  } else {
+    warn(
+      "Invalid value for option \"props\": expected an Array or an Object, " +
+      "but got " + (toRawType(props)) + ".",
+      vm
+    );
+  }
+  options.props = res;
+}
+
 /**
  * Normalize all injections into Object-based format
  */
-function normalizeInject(options, vm) {
-    var inject = options.inject;
-    if (!inject)
-        { return; }
-    var normalized = (options.inject = {});
-    if (Array.isArray(inject)) {
-        for (var i = 0; i < inject.length; i++) {
-            normalized[inject[i]] = { from: inject[i] };
-        }
-    }
-    else if (isPlainObject(inject)) {
-        for (var key in inject) {
-            var val = inject[key];
-            normalized[key] = isPlainObject(val)
-                ? extend({ from: key }, val)
-                : { from: val };
-        }
-    }
-    else {
-        warn$2("Invalid value for option \"inject\": expected an Array or an Object, " +
-            "but got " + (toRawType(inject)) + ".", vm);
-    }
-}
+function normalizeInject (options, vm) {
+  var inject = options.inject;
+  if (!inject) { return }
+  var normalized = options.inject = {};
+  if (Array.isArray(inject)) {
+    for (var i = 0; i < inject.length; i++) {
+      normalized[inject[i]] = { from: inject[i] };
+    }
+  } else if (isPlainObject(inject)) {
+    for (var key in inject) {
+      var val = inject[key];
+      normalized[key] = isPlainObject(val)
+        ? extend({ from: key }, val)
+        : { from: val };
+    }
+  } else {
+    warn(
+      "Invalid value for option \"inject\": expected an Array or an Object, " +
+      "but got " + (toRawType(inject)) + ".",
+      vm
+    );
+  }
+}
+
 /**
  * Normalize raw function directives into object format.
  */
-function normalizeDirectives(options) {
-    var dirs = options.directives;
-    if (dirs) {
-        for (var key in dirs) {
-            var def = dirs[key];
-            if (typeof def === 'function') {
-                dirs[key] = { bind: def, update: def };
-            }
-        }
-    }
-}
-function assertObjectType(name, value, vm) {
-    if (!isPlainObject(value)) {
-        warn$2("Invalid value for option \"" + name + "\": expected an Object, " +
-            "but got " + (toRawType(value)) + ".", vm);
-    }
-}
+function normalizeDirectives (options) {
+  var dirs = options.directives;
+  if (dirs) {
+    for (var key in dirs) {
+      var def$$1 = dirs[key];
+      if (typeof def$$1 === 'function') {
+        dirs[key] = { bind: def$$1, update: def$$1 };
+      }
+    }
+  }
+}
+
+function assertObjectType (name, value, vm) {
+  if (!isPlainObject(value)) {
+    warn(
+      "Invalid value for option \"" + name + "\": expected an Object, " +
+      "but got " + (toRawType(value)) + ".",
+      vm
+    );
+  }
+}
+
 /**
  * Merge two option objects into a new one.
  * Core utility used in both instantiation and inheritance.
  */
-function mergeOptions(parent, child, vm) {
-    {
-        checkComponents(child);
-    }
-    if (typeof child === 'function') {
-        // @ts-expect-error
-        child = child.options;
-    }
-    normalizeProps(child, vm);
-    normalizeInject(child, vm);
-    normalizeDirectives(child);
-    // Apply extends and mixins on the child options,
-    // but only if it is a raw options object that isn't
-    // the result of another mergeOptions call.
-    // Only merged options has the _base property.
-    if (!child._base) {
-        if (child.extends) {
-            parent = mergeOptions(parent, child.extends, vm);
-        }
-        if (child.mixins) {
-            for (var i = 0, l = child.mixins.length; i < l; i++) {
-                parent = mergeOptions(parent, child.mixins[i], vm);
-            }
-        }
-    }
-    var options = {};
-    var key;
-    for (key in parent) {
-        mergeField(key);
-    }
-    for (key in child) {
-        if (!hasOwn(parent, key)) {
-            mergeField(key);
-        }
-    }
-    function mergeField(key) {
-        var strat = strats[key] || defaultStrat;
-        options[key] = strat(parent[key], child[key], vm, key);
-    }
-    return options;
-}
+function mergeOptions (
+  parent,
+  child,
+  vm
+) {
+  {
+    checkComponents(child);
+  }
+
+  if (typeof child === 'function') {
+    child = child.options;
+  }
+
+  normalizeProps(child, vm);
+  normalizeInject(child, vm);
+  normalizeDirectives(child);
+
+  // Apply extends and mixins on the child options,
+  // but only if it is a raw options object that isn't
+  // the result of another mergeOptions call.
+  // Only merged options has the _base property.
+  if (!child._base) {
+    if (child.extends) {
+      parent = mergeOptions(parent, child.extends, vm);
+    }
+    if (child.mixins) {
+      for (var i = 0, l = child.mixins.length; i < l; i++) {
+        parent = mergeOptions(parent, child.mixins[i], vm);
+      }
+    }
+  }
+
+  var options = {};
+  var key;
+  for (key in parent) {
+    mergeField(key);
+  }
+  for (key in child) {
+    if (!hasOwn(parent, key)) {
+      mergeField(key);
+    }
+  }
+  function mergeField (key) {
+    var strat = strats[key] || defaultStrat;
+    options[key] = strat(parent[key], child[key], vm, key);
+  }
+  return options
+}
+
 /**
  * Resolve an asset.
  * This function is used because child instances need access
  * to assets defined in its ancestor chain.
  */
-function resolveAsset(options, type, id, warnMissing) {
-    /* istanbul ignore if */
-    if (typeof id !== 'string') {
-        return;
-    }
-    var assets = options[type];
-    // check local registration variations first
-    if (hasOwn(assets, id))
-        { return assets[id]; }
-    var camelizedId = camelize(id);
-    if (hasOwn(assets, camelizedId))
-        { return assets[camelizedId]; }
-    var PascalCaseId = capitalize(camelizedId);
-    if (hasOwn(assets, PascalCaseId))
-        { return assets[PascalCaseId]; }
-    // fallback to prototype chain
-    var res = assets[id] || assets[camelizedId] || assets[PascalCaseId];
-    if (warnMissing && !res) {
-        warn$2('Failed to resolve ' + type.slice(0, -1) + ': ' + id, options);
-    }
-    return res;
-}
-
-function validateProp(key, propOptions, propsData, vm) {
-    var prop = propOptions[key];
-    var absent = !hasOwn(propsData, key);
-    var value = propsData[key];
-    // boolean casting
-    var booleanIndex = getTypeIndex(Boolean, prop.type);
-    if (booleanIndex > -1) {
-        if (absent && !hasOwn(prop, 'default')) {
-            value = false;
-        }
-        else if (value === '' || value === hyphenate(key)) {
-            // only cast empty string / same name to boolean if
-            // boolean has higher priority
-            var stringIndex = getTypeIndex(String, prop.type);
-            if (stringIndex < 0 || booleanIndex < stringIndex) {
-                value = true;
-            }
-        }
-    }
-    // check default value
-    if (value === undefined) {
-        value = getPropDefaultValue(vm, prop, key);
-        // since the default value is a fresh copy,
-        // make sure to observe it.
-        var prevShouldObserve = shouldObserve;
-        toggleObserving(true);
-        observe(value);
-        toggleObserving(prevShouldObserve);
-    }
-    {
-        assertProp(prop, key, value, vm, absent);
-    }
-    return value;
-}
+function resolveAsset (
+  options,
+  type,
+  id,
+  warnMissing
+) {
+  /* istanbul ignore if */
+  if (typeof id !== 'string') {
+    return
+  }
+  var assets = options[type];
+  // check local registration variations first
+  if (hasOwn(assets, id)) { return assets[id] }
+  var camelizedId = camelize(id);
+  if (hasOwn(assets, camelizedId)) { return assets[camelizedId] }
+  var PascalCaseId = capitalize(camelizedId);
+  if (hasOwn(assets, PascalCaseId)) { return assets[PascalCaseId] }
+  // fallback to prototype chain
+  var res = assets[id] || assets[camelizedId] || assets[PascalCaseId];
+  if (warnMissing && !res) {
+    warn(
+      'Failed to resolve ' + type.slice(0, -1) + ': ' + id,
+      options
+    );
+  }
+  return res
+}
+
+/*  */
+
+
+
+function validateProp (
+  key,
+  propOptions,
+  propsData,
+  vm
+) {
+  var prop = propOptions[key];
+  var absent = !hasOwn(propsData, key);
+  var value = propsData[key];
+  // boolean casting
+  var booleanIndex = getTypeIndex(Boolean, prop.type);
+  if (booleanIndex > -1) {
+    if (absent && !hasOwn(prop, 'default')) {
+      value = false;
+    } else if (value === '' || value === hyphenate(key)) {
+      // only cast empty string / same name to boolean if
+      // boolean has higher priority
+      var stringIndex = getTypeIndex(String, prop.type);
+      if (stringIndex < 0 || booleanIndex < stringIndex) {
+        value = true;
+      }
+    }
+  }
+  // check default value
+  if (value === undefined) {
+    value = getPropDefaultValue(vm, prop, key);
+    // since the default value is a fresh copy,
+    // make sure to observe it.
+    var prevShouldObserve = shouldObserve;
+    toggleObserving(true);
+    observe(value);
+    toggleObserving(prevShouldObserve);
+  }
+  {
+    assertProp(prop, key, value, vm, absent);
+  }
+  return value
+}
+
 /**
  * Get the default value of a prop.
  */
-function getPropDefaultValue(vm, prop, key) {
-    // no default, return undefined
-    if (!hasOwn(prop, 'default')) {
-        return undefined;
-    }
-    var def = prop.default;
-    // warn against non-factory defaults for Object & Array
-    if (isObject(def)) {
-        warn$2('Invalid default value for prop "' +
-            key +
-            '": ' +
-            'Props with type Object/Array must use a factory function ' +
-            'to return the default value.', vm);
-    }
-    // the raw prop value was also undefined from previous render,
-    // return previous default value to avoid unnecessary watcher trigger
-    if (vm &&
-        vm.$options.propsData &&
-        vm.$options.propsData[key] === undefined &&
-        vm._props[key] !== undefined) {
-        return vm._props[key];
-    }
-    // call factory function for non-Function types
-    // a value is Function if its prototype is function even across different execution context
-    return typeof def === 'function' && getType(prop.type) !== 'Function'
-        ? def.call(vm)
-        : def;
-}
+function getPropDefaultValue (vm, prop, key) {
+  // no default, return undefined
+  if (!hasOwn(prop, 'default')) {
+    return undefined
+  }
+  var def = prop.default;
+  // warn against non-factory defaults for Object & Array
+  if (isObject(def)) {
+    warn(
+      'Invalid default value for prop "' + key + '": ' +
+      'Props with type Object/Array must use a factory function ' +
+      'to return the default value.',
+      vm
+    );
+  }
+  // the raw prop value was also undefined from previous render,
+  // return previous default value to avoid unnecessary watcher trigger
+  if (vm && vm.$options.propsData &&
+    vm.$options.propsData[key] === undefined &&
+    vm._props[key] !== undefined
+  ) {
+    return vm._props[key]
+  }
+  // call factory function for non-Function types
+  // a value is Function if its prototype is function even across different execution context
+  return typeof def === 'function' && getType(prop.type) !== 'Function'
+    ? def.call(vm)
+    : def
+}
+
 /**
  * Assert whether a prop is valid.
  */
-<<<<<<< HEAD
-function assertProp(prop, name, value, vm, absent) {
-    if (prop.required && absent) {
-        warn$2('Missing required prop: "' + name + '"', vm);
-        return;
-    }
-    if (value == null && !prop.required) {
-        return;
-    }
-    var type = prop.type;
-    // @ts-ignore
-    var valid = !type || type === true;
-    var expectedTypes = [];
-    if (type) {
-        if (!Array.isArray(type)) {
-            type = [type];
-        }
-        for (var i = 0; i < type.length && !valid; i++) {
-            var assertedType = assertType(value, type[i], vm);
-            expectedTypes.push(assertedType.expectedType || '');
-            valid = assertedType.valid;
-        }
-    }
-    var haveExpectedTypes = expectedTypes.some(function (t) { return t; });
-    if (!valid && haveExpectedTypes) {
-        warn$2(getInvalidTypeMessage(name, value, expectedTypes), vm);
-        return;
-    }
-    var validator = prop.validator;
-    if (validator) {
-        if (!validator(value)) {
-            warn$2('Invalid prop: custom validator check failed for prop "' + name + '".', vm);
-        }
-    }
-}
-var simpleCheckRE = /^(String|Number|Boolean|Function|Symbol|BigInt)$/;
-function assertType(value, type, vm) {
-    var valid;
-    var expectedType = getType(type);
-    if (simpleCheckRE.test(expectedType)) {
-        var t = typeof value;
-        valid = t === expectedType.toLowerCase();
-        // for primitive wrapper objects
-        if (!valid && t === 'object') {
-            valid = value instanceof type;
-        }
-    }
-    else if (expectedType === 'Object') {
-        valid = isPlainObject(value);
-    }
-    else if (expectedType === 'Array') {
-        valid = Array.isArray(value);
-    }
-    else {
-        try {
-            valid = value instanceof type;
-        }
-        catch (e) {
-            warn$2('Invalid prop type: "' + String(type) + '" is not a constructor', vm);
-            valid = false;
-        }
-    }
-    return {
-        valid: valid,
-        expectedType: expectedType,
-    };
-}
-var functionTypeCheckRE = /^\s*function (\w+)/;
-=======
 function assertProp (
   prop,
   name,
@@ -1949,28 +1912,11 @@
 
 var functionTypeCheckRE = /^\s*function (\w+)/;
 
->>>>>>> 6aa11872
 /**
  * Use function string name to check built-in types,
  * because a simple equality check will fail when running
  * across different vms / iframes.
  */
-<<<<<<< HEAD
-function getType(fn) {
-    var match = fn && fn.toString().match(functionTypeCheckRE);
-    return match ? match[1] : '';
-}
-function isSameType(a, b) {
-    return getType(a) === getType(b);
-}
-function getTypeIndex(type, expectedTypes) {
-    if (!Array.isArray(expectedTypes)) {
-        return isSameType(expectedTypes, type) ? 0 : -1;
-    }
-    for (var i = 0, len = expectedTypes.length; i < len; i++) {
-        if (isSameType(expectedTypes[i], type)) {
-            return i;
-=======
 function getType (fn) {
   var match = fn && fn.toString().match(functionTypeCheckRE);
   return match ? match[1] : ''
@@ -2056,122 +2002,65 @@
               globalHandleError(e, cur, 'errorCaptured hook');
             }
           }
->>>>>>> 6aa11872
         }
-    }
-    return -1;
-}
-function getInvalidTypeMessage(name, value, expectedTypes) {
-    var message = "Invalid prop: type check failed for prop \"" + name + "\"." +
-        " Expected " + (expectedTypes.map(capitalize).join(', '));
-    var expectedType = expectedTypes[0];
-    var receivedType = toRawType(value);
-    // check if we need to specify expected value
-    if (expectedTypes.length === 1 &&
-        isExplicable(expectedType) &&
-        isExplicable(typeof value) &&
-        !isBoolean(expectedType, receivedType)) {
-        message += " with value " + (styleValue(value, expectedType));
-    }
-    message += ", got " + receivedType + " ";
-    // check if we need to specify received value
-    if (isExplicable(receivedType)) {
-        message += "with value " + (styleValue(value, receivedType)) + ".";
-    }
-    return message;
-}
-function styleValue(value, type) {
-    if (type === 'String') {
-        return ("\"" + value + "\"");
-    }
-    else if (type === 'Number') {
-        return ("" + (Number(value)));
-    }
-    else {
-        return ("" + value);
-    }
-}
-var EXPLICABLE_TYPES = ['string', 'number', 'boolean'];
-function isExplicable(value) {
-    return EXPLICABLE_TYPES.some(function (elem) { return value.toLowerCase() === elem; });
-}
-function isBoolean() {
-    var args = [], len = arguments.length;
-    while ( len-- ) args[ len ] = arguments[ len ];
-
-    return args.some(function (elem) { return elem.toLowerCase() === 'boolean'; });
-}
-
-function handleError(err, vm, info) {
-    // Deactivate deps tracking while processing error handler to avoid possible infinite rendering.
-    // See: https://github.com/vuejs/vuex/issues/1505
-    pushTarget();
-    try {
-        if (vm) {
-            var cur = vm;
-            while ((cur = cur.$parent)) {
-                var hooks = cur.$options.errorCaptured;
-                if (hooks) {
-                    for (var i = 0; i < hooks.length; i++) {
-                        try {
-                            var capture = hooks[i].call(cur, err, vm, info) === false;
-                            if (capture)
-                                { return; }
-                        }
-                        catch (e) {
-                            globalHandleError(e, cur, 'errorCaptured hook');
-                        }
-                    }
-                }
-            }
-        }
-        globalHandleError(err, vm, info);
-    }
-    finally {
-        popTarget();
-    }
-}
-function invokeWithErrorHandling(handler, context, args, vm, info) {
-    var res;
-    try {
-        res = args ? handler.apply(context, args) : handler.call(context);
-        if (res && !res._isVue && isPromise(res) && !res._handled) {
-            res.catch(function (e) { return handleError(e, vm, info + " (Promise/async)"); });
-            // issue #9511
-            // avoid catch triggering multiple times when nested calls
-            res._handled = true;
-        }
-    }
-    catch (e) {
-        handleError(e, vm, info);
-    }
-    return res;
-}
-function globalHandleError(err, vm, info) {
-    logError(err, vm, info);
-}
-function logError(err, vm, info) {
-    {
-        warn$2(("Error in " + info + ": \"" + (err.toString()) + "\""), vm);
-    }
-    /* istanbul ignore else */
-    if ((inBrowser || inWeex) && typeof console !== 'undefined') {
-        console.error(err);
-    }
-    else {
-        throw err;
-    }
-}
-
-/* globals MutationObserver */
+      }
+    }
+    globalHandleError(err, vm, info);
+  } finally {
+    popTarget();
+  }
+}
+
+function invokeWithErrorHandling (
+  handler,
+  context,
+  args,
+  vm,
+  info
+) {
+  var res;
+  try {
+    res = args ? handler.apply(context, args) : handler.call(context);
+    if (res && !res._isVue && isPromise(res) && !res._handled) {
+      res.catch(function (e) { return handleError(e, vm, info + " (Promise/async)"); });
+      // issue #9511
+      // avoid catch triggering multiple times when nested calls
+      res._handled = true;
+    }
+  } catch (e) {
+    handleError(e, vm, info);
+  }
+  return res
+}
+
+function globalHandleError (err, vm, info) {
+  logError(err, vm, info);
+}
+
+function logError (err, vm, info) {
+  {
+    warn(("Error in " + info + ": \"" + (err.toString()) + "\""), vm);
+  }
+  /* istanbul ignore else */
+  if ((inBrowser || inWeex) && typeof console !== 'undefined') {
+    console.error(err);
+  } else {
+    throw err
+  }
+}
+
+/*  */
+
 var callbacks = [];
-function flushCallbacks() {
-    var copies = callbacks.slice(0);
-    callbacks.length = 0;
-    for (var i = 0; i < copies.length; i++) {
-        copies[i]();
-    }
-}
+
+function flushCallbacks () {
+  var copies = callbacks.slice(0);
+  callbacks.length = 0;
+  for (var i = 0; i < copies.length; i++) {
+    copies[i]();
+  }
+}
+
 // The nextTick behavior leverages the microtask queue, which can be accessed
 // via either native Promise.then or MutationObserver.
 // MutationObserver has wider support, however it is seriously bugged in
@@ -2179,113 +2068,123 @@
 // completely stops working after triggering a few times... so, if native
 // Promise is available, we will use it:
 /* istanbul ignore next, $flow-disable-line */
-if (typeof Promise !== 'undefined' && isNative(Promise)) ;
-else if (!isIE &&
-    typeof MutationObserver !== 'undefined' &&
-    (isNative(MutationObserver) ||
-        // PhantomJS and iOS 7.x
-        MutationObserver.toString() === '[object MutationObserverConstructor]')) {
-    // Use MutationObserver where native Promise is not available,
-    // e.g. PhantomJS, iOS7, Android 4.4
-    // (#6466 MutationObserver is unreliable in IE11)
-    var counter = 1;
-    var observer = new MutationObserver(flushCallbacks);
-    var textNode = document.createTextNode(String(counter));
-    observer.observe(textNode, {
-        characterData: true,
-    });
-}
-else if (typeof setImmediate !== 'undefined' && isNative(setImmediate)) ;
-else ;
-
-function genClassForVnode(vnode) {
-    var data = vnode.data;
-    var parentNode = vnode;
-    var childNode = vnode;
-    while (isDef(childNode.componentInstance)) {
-        childNode = childNode.componentInstance._vnode;
-        if (childNode && childNode.data) {
-            data = mergeClassData(childNode.data, data);
-        }
-    }
-    while (isDef((parentNode = parentNode.parent))) {
-        if (parentNode && parentNode.data) {
-            data = mergeClassData(data, parentNode.data);
-        }
-    }
-    return renderClass$1(data.staticClass, data.class);
-}
-function mergeClassData(child, parent) {
-    return {
-        staticClass: concat(child.staticClass, parent.staticClass),
-        class: isDef(child.class) ? [child.class, parent.class] : parent.class,
-    };
-}
-function renderClass$1(staticClass, dynamicClass) {
-    if (isDef(staticClass) || isDef(dynamicClass)) {
-        return concat(staticClass, stringifyClass(dynamicClass));
-    }
-    /* istanbul ignore next */
-    return '';
-}
-function concat(a, b) {
-    return a ? (b ? a + ' ' + b : a) : b || '';
-}
-function stringifyClass(value) {
-    if (Array.isArray(value)) {
-        return stringifyArray(value);
-    }
-    if (isObject(value)) {
-        return stringifyObject(value);
-    }
-    if (typeof value === 'string') {
-        return value;
-    }
-    /* istanbul ignore next */
-    return '';
-}
-function stringifyArray(value) {
-    var res = '';
-    var stringified;
-    for (var i = 0, l = value.length; i < l; i++) {
-        if (isDef((stringified = stringifyClass(value[i]))) && stringified !== '') {
-            if (res)
-                { res += ' '; }
-            res += stringified;
-        }
-    }
-    return res;
-}
-function stringifyObject(value) {
-    var res = '';
-    for (var key in value) {
-        if (value[key]) {
-            if (res)
-                { res += ' '; }
-            res += key;
-        }
-    }
-    return res;
-}
-
-var isHTMLTag = makeMap('html,body,base,head,link,meta,style,title,' +
-    'address,article,aside,footer,header,h1,h2,h3,h4,h5,h6,hgroup,nav,section,' +
-    'div,dd,dl,dt,figcaption,figure,picture,hr,img,li,main,ol,p,pre,ul,' +
-    'a,b,abbr,bdi,bdo,br,cite,code,data,dfn,em,i,kbd,mark,q,rp,rt,rtc,ruby,' +
-    's,samp,small,span,strong,sub,sup,time,u,var,wbr,area,audio,map,track,video,' +
-    'embed,object,param,source,canvas,script,noscript,del,ins,' +
-    'caption,col,colgroup,table,thead,tbody,td,th,tr,' +
-    'button,datalist,fieldset,form,input,label,legend,meter,optgroup,option,' +
-    'output,progress,select,textarea,' +
-    'details,dialog,menu,menuitem,summary,' +
-    'content,element,shadow,template,blockquote,iframe,tfoot');
+if (typeof Promise !== 'undefined' && isNative(Promise)) ; else if (!isIE && typeof MutationObserver !== 'undefined' && (
+  isNative(MutationObserver) ||
+  // PhantomJS and iOS 7.x
+  MutationObserver.toString() === '[object MutationObserverConstructor]'
+)) {
+  // Use MutationObserver where native Promise is not available,
+  // e.g. PhantomJS, iOS7, Android 4.4
+  // (#6466 MutationObserver is unreliable in IE11)
+  var counter = 1;
+  var observer = new MutationObserver(flushCallbacks);
+  var textNode = document.createTextNode(String(counter));
+  observer.observe(textNode, {
+    characterData: true
+  });
+} else if (typeof setImmediate !== 'undefined' && isNative(setImmediate)) ;
+
+/*  */
+
+/*  */
+
+function genClassForVnode (vnode) {
+  var data = vnode.data;
+  var parentNode = vnode;
+  var childNode = vnode;
+  while (isDef(childNode.componentInstance)) {
+    childNode = childNode.componentInstance._vnode;
+    if (childNode && childNode.data) {
+      data = mergeClassData(childNode.data, data);
+    }
+  }
+  while (isDef(parentNode = parentNode.parent)) {
+    if (parentNode && parentNode.data) {
+      data = mergeClassData(data, parentNode.data);
+    }
+  }
+  return renderClass(data.staticClass, data.class)
+}
+
+function mergeClassData (child, parent) {
+  return {
+    staticClass: concat(child.staticClass, parent.staticClass),
+    class: isDef(child.class)
+      ? [child.class, parent.class]
+      : parent.class
+  }
+}
+
+function renderClass (
+  staticClass,
+  dynamicClass
+) {
+  if (isDef(staticClass) || isDef(dynamicClass)) {
+    return concat(staticClass, stringifyClass(dynamicClass))
+  }
+  /* istanbul ignore next */
+  return ''
+}
+
+function concat (a, b) {
+  return a ? b ? (a + ' ' + b) : a : (b || '')
+}
+
+function stringifyClass (value) {
+  if (Array.isArray(value)) {
+    return stringifyArray(value)
+  }
+  if (isObject(value)) {
+    return stringifyObject(value)
+  }
+  if (typeof value === 'string') {
+    return value
+  }
+  /* istanbul ignore next */
+  return ''
+}
+
+function stringifyArray (value) {
+  var res = '';
+  var stringified;
+  for (var i = 0, l = value.length; i < l; i++) {
+    if (isDef(stringified = stringifyClass(value[i])) && stringified !== '') {
+      if (res) { res += ' '; }
+      res += stringified;
+    }
+  }
+  return res
+}
+
+function stringifyObject (value) {
+  var res = '';
+  for (var key in value) {
+    if (value[key]) {
+      if (res) { res += ' '; }
+      res += key;
+    }
+  }
+  return res
+}
+
+/*  */
+
+var isHTMLTag = makeMap(
+  'html,body,base,head,link,meta,style,title,' +
+  'address,article,aside,footer,header,h1,h2,h3,h4,h5,h6,hgroup,nav,section,' +
+  'div,dd,dl,dt,figcaption,figure,picture,hr,img,li,main,ol,p,pre,ul,' +
+  'a,b,abbr,bdi,bdo,br,cite,code,data,dfn,em,i,kbd,mark,q,rp,rt,rtc,ruby,' +
+  's,samp,small,span,strong,sub,sup,time,u,var,wbr,area,audio,map,track,video,' +
+  'embed,object,param,source,canvas,script,noscript,del,ins,' +
+  'caption,col,colgroup,table,thead,tbody,td,th,tr,' +
+  'button,datalist,fieldset,form,input,label,legend,meter,optgroup,option,' +
+  'output,progress,select,textarea,' +
+  'details,dialog,menu,menuitem,summary,' +
+  'content,element,shadow,template,blockquote,iframe,tfoot'
+);
+
 // this map is intentionally selective, only covering SVG elements that may
 // contain child elements.
-<<<<<<< HEAD
-var isSVG = makeMap('svg,animate,circle,clippath,cursor,defs,desc,ellipse,filter,font-face,' +
-    'foreignobject,g,glyph,image,line,marker,mask,missing-glyph,path,pattern,' +
-    'polygon,polyline,rect,switch,symbol,text,textpath,tspan,use,view', true);
-=======
 var isSVG = makeMap(
   'svg,animate,circle,clippath,cursor,defs,desc,ellipse,filter,font-face,' +
   'foreignobject,g,glyph,image,line,marker,mask,missing-glyph,path,pattern,' +
@@ -2293,236 +2192,287 @@
   true
 );
 
->>>>>>> 6aa11872
 var isPreTag = function (tag) { return tag === 'pre'; };
+
 var isReservedTag = function (tag) {
-    return isHTMLTag(tag) || isSVG(tag);
+  return isHTMLTag(tag) || isSVG(tag)
 };
-function getTagNamespace(tag) {
-    if (isSVG(tag)) {
-        return 'svg';
-    }
-    // basic support for MathML
-    // note it doesn't support other MathML elements being component roots
-    if (tag === 'math') {
-        return 'math';
-    }
-}
-makeMap('text,number,password,search,email,tel,url');
-
-function renderClass(node) {
-    var classList = genClassForVnode(node);
-    if (classList !== '') {
-        return (" class=\"" + (escape$1(classList)) + "\"");
-    }
-}
+
+function getTagNamespace (tag) {
+  if (isSVG(tag)) {
+    return 'svg'
+  }
+  // basic support for MathML
+  // note it doesn't support other MathML elements being component roots
+  if (tag === 'math') {
+    return 'math'
+  }
+}
+
+var isTextInputType = makeMap('text,number,password,search,email,tel,url');
+
+/*  */
+
+/*  */
+
+function renderClass$1 (node) {
+  var classList = genClassForVnode(node);
+  if (classList !== '') {
+    return (" class=\"" + (escape(classList)) + "\"")
+  }
+}
+
+/*  */
 
 var parseStyleText = cached(function (cssText) {
-    var res = {};
-    var listDelimiter = /;(?![^(]*\))/g;
-    var propertyDelimiter = /:(.+)/;
-    cssText.split(listDelimiter).forEach(function (item) {
-        if (item) {
-            var tmp = item.split(propertyDelimiter);
-            tmp.length > 1 && (res[tmp[0].trim()] = tmp[1].trim());
-        }
-    });
-    return res;
+  var res = {};
+  var listDelimiter = /;(?![^(]*\))/g;
+  var propertyDelimiter = /:(.+)/;
+  cssText.split(listDelimiter).forEach(function (item) {
+    if (item) {
+      var tmp = item.split(propertyDelimiter);
+      tmp.length > 1 && (res[tmp[0].trim()] = tmp[1].trim());
+    }
+  });
+  return res
 });
+
 // merge static and dynamic style data on the same vnode
-function normalizeStyleData(data) {
-    var style = normalizeStyleBinding(data.style);
-    // static style is pre-processed into an object during compilation
-    // and is always a fresh object, so it's safe to merge into it
-    return data.staticStyle ? extend(data.staticStyle, style) : style;
-}
+function normalizeStyleData (data) {
+  var style = normalizeStyleBinding(data.style);
+  // static style is pre-processed into an object during compilation
+  // and is always a fresh object, so it's safe to merge into it
+  return data.staticStyle
+    ? extend(data.staticStyle, style)
+    : style
+}
+
 // normalize possible array / string values into Object
-function normalizeStyleBinding(bindingStyle) {
-    if (Array.isArray(bindingStyle)) {
-        return toObject(bindingStyle);
-    }
-    if (typeof bindingStyle === 'string') {
-        return parseStyleText(bindingStyle);
-    }
-    return bindingStyle;
-}
+function normalizeStyleBinding (bindingStyle) {
+  if (Array.isArray(bindingStyle)) {
+    return toObject(bindingStyle)
+  }
+  if (typeof bindingStyle === 'string') {
+    return parseStyleText(bindingStyle)
+  }
+  return bindingStyle
+}
+
 /**
  * parent component style should be after child's
  * so that parent component's style could override it
  */
-function getStyle(vnode, checkChild) {
-    var res = {};
-    var styleData;
-    if (checkChild) {
-        var childNode = vnode;
-        while (childNode.componentInstance) {
-            childNode = childNode.componentInstance._vnode;
-            if (childNode &&
-                childNode.data &&
-                (styleData = normalizeStyleData(childNode.data))) {
-                extend(res, styleData);
-            }
-        }
-    }
-    if ((styleData = normalizeStyleData(vnode.data))) {
+function getStyle (vnode, checkChild) {
+  var res = {};
+  var styleData;
+
+  if (checkChild) {
+    var childNode = vnode;
+    while (childNode.componentInstance) {
+      childNode = childNode.componentInstance._vnode;
+      if (
+        childNode && childNode.data &&
+        (styleData = normalizeStyleData(childNode.data))
+      ) {
         extend(res, styleData);
-    }
-    var parentNode = vnode;
-    while ((parentNode = parentNode.parent)) {
-        if (parentNode.data && (styleData = normalizeStyleData(parentNode.data))) {
-            extend(res, styleData);
-        }
-    }
-    return res;
-}
-
-function genStyle$1(style) {
-    var styleText = '';
-    for (var key in style) {
-        var value = style[key];
-        var hyphenatedKey = hyphenate(key);
-        if (Array.isArray(value)) {
-            for (var i = 0, len = value.length; i < len; i++) {
-                styleText += normalizeValue$1(hyphenatedKey, value[i]);
-            }
-        }
-        else {
-            styleText += normalizeValue$1(hyphenatedKey, value);
-        }
-    }
-    return styleText;
-}
-function normalizeValue$1(key, value) {
-    if (typeof value === 'string' ||
-        (typeof value === 'number' && noUnitNumericStyleProps$1[key]) ||
-        value === 0) {
-        return (key + ":" + value + ";");
-    }
-    else {
-        // invalid values
-        return "";
-    }
-}
-function renderStyle(vnode) {
-    var styleText = genStyle$1(getStyle(vnode, false));
-    if (styleText !== '') {
-        return (" style=" + (JSON.stringify(escape$1(styleText))));
-    }
-}
-
-var modules$1 = [renderAttrs$1, renderDOMProps$1, renderClass, renderStyle];
-
-function show(node, dir) {
-    if (!dir.value) {
-        var style = node.data.style || (node.data.style = {});
-        if (Array.isArray(style)) {
-            style.push({ display: 'none' });
-        }
-        else {
-            style.display = 'none';
-        }
-    }
-}
+      }
+    }
+  }
+
+  if ((styleData = normalizeStyleData(vnode.data))) {
+    extend(res, styleData);
+  }
+
+  var parentNode = vnode;
+  while ((parentNode = parentNode.parent)) {
+    if (parentNode.data && (styleData = normalizeStyleData(parentNode.data))) {
+      extend(res, styleData);
+    }
+  }
+  return res
+}
+
+/*  */
+
+function genStyle (style) {
+  var styleText = '';
+  for (var key in style) {
+    var value = style[key];
+    var hyphenatedKey = hyphenate(key);
+    if (Array.isArray(value)) {
+      for (var i = 0, len = value.length; i < len; i++) {
+        styleText += normalizeValue(hyphenatedKey, value[i]);
+      }
+    } else {
+      styleText += normalizeValue(hyphenatedKey, value);
+    }
+  }
+  return styleText
+}
+
+function normalizeValue(key, value) {
+  if (
+    typeof value === 'string' ||
+    (typeof value === 'number' && noUnitNumericStyleProps[key]) ||
+    value === 0
+  ) {
+    return (key + ":" + value + ";")
+  } else {
+    // invalid values
+    return ""
+  }
+}
+
+function renderStyle (vnode) {
+  var styleText = genStyle(getStyle(vnode, false));
+  if (styleText !== '') {
+    return (" style=" + (JSON.stringify(escape(styleText))))
+  }
+}
+
+var modules = [
+  renderAttrs,
+  renderDOMProps,
+  renderClass$1,
+  renderStyle
+];
+
+/*  */
+
+function show (node, dir) {
+  if (!dir.value) {
+    var style = node.data.style || (node.data.style = {});
+    if (Array.isArray(style)) {
+      style.push({ display: 'none' });
+    } else {
+      style.display = 'none';
+    }
+  }
+}
+
+/*  */
 
 // this is only applied for <select v-model> because it is the only edge case
 // that must be done at runtime instead of compile time.
-function model$2(node, dir) {
-    if (!node.children)
-        { return; }
-    var value = dir.value;
-    var isMultiple = node.data.attrs && node.data.attrs.multiple;
-    for (var i = 0, l = node.children.length; i < l; i++) {
-        var option = node.children[i];
-        if (option.tag === 'option') {
-            if (isMultiple) {
-                var selected = Array.isArray(value) && looseIndexOf(value, getValue(option)) > -1;
-                if (selected) {
-                    setSelected(option);
-                }
-            }
-            else {
-                if (looseEqual(value, getValue(option))) {
-                    setSelected(option);
-                    return;
-                }
-            }
+function model (node, dir) {
+  if (!node.children) { return }
+  var value = dir.value;
+  var isMultiple = node.data.attrs && node.data.attrs.multiple;
+  for (var i = 0, l = node.children.length; i < l; i++) {
+    var option = node.children[i];
+    if (option.tag === 'option') {
+      if (isMultiple) {
+        var selected =
+          Array.isArray(value) &&
+          (looseIndexOf(value, getValue(option)) > -1);
+        if (selected) {
+          setSelected(option);
         }
-    }
-}
-function getValue(option) {
-    var data = option.data || {};
-    return ((data.attrs && data.attrs.value) ||
-        (data.domProps && data.domProps.value) ||
-        (option.children && option.children[0] && option.children[0].text));
-}
-function setSelected(option) {
-    var data = option.data || (option.data = {});
-    var attrs = data.attrs || (data.attrs = {});
-    attrs.selected = '';
-}
-
-var baseDirectives$1 = {
-    show: show,
-    model: model$2,
+      } else {
+        if (looseEqual(value, getValue(option))) {
+          setSelected(option);
+          return
+        }
+      }
+    }
+  }
+}
+
+function getValue (option) {
+  var data = option.data || {};
+  return (
+    (data.attrs && data.attrs.value) ||
+    (data.domProps && data.domProps.value) ||
+    (option.children && option.children[0] && option.children[0].text)
+  )
+}
+
+function setSelected (option) {
+  var data = option.data || (option.data = {});
+  var attrs = data.attrs || (data.attrs = {});
+  attrs.selected = '';
+}
+
+var baseDirectives = {
+  show: show,
+  model: model
 };
 
-var isUnaryTag$1 = makeMap('area,base,br,col,embed,frame,hr,img,input,isindex,keygen,' +
-    'link,meta,param,source,track,wbr');
+/*  */
+
+var isUnaryTag = makeMap(
+  'area,base,br,col,embed,frame,hr,img,input,isindex,keygen,' +
+  'link,meta,param,source,track,wbr'
+);
+
 // Elements that you can, intentionally, leave open
 // (and which close themselves)
-var canBeLeftOpenTag$1 = makeMap('colgroup,dd,dt,li,options,p,td,tfoot,th,thead,tr,source');
+var canBeLeftOpenTag = makeMap(
+  'colgroup,dd,dt,li,options,p,td,tfoot,th,thead,tr,source'
+);
+
 // HTML5 tags https://html.spec.whatwg.org/multipage/indices.html#elements-3
 // Phrasing Content https://html.spec.whatwg.org/multipage/dom.html#phrasing-content
-makeMap('address,article,aside,base,blockquote,body,caption,col,colgroup,dd,' +
-    'details,dialog,div,dl,dt,fieldset,figcaption,figure,footer,form,' +
-    'h1,h2,h3,h4,h5,h6,head,header,hgroup,hr,html,legend,li,menuitem,meta,' +
-    'optgroup,option,param,rp,rt,source,style,summary,tbody,td,tfoot,th,thead,' +
-    'title,tr,track');
+var isNonPhrasingTag = makeMap(
+  'address,article,aside,base,blockquote,body,caption,col,colgroup,dd,' +
+  'details,dialog,div,dl,dt,fieldset,figcaption,figure,footer,form,' +
+  'h1,h2,h3,h4,h5,h6,head,header,hgroup,hr,html,legend,li,menuitem,meta,' +
+  'optgroup,option,param,rp,rt,source,style,summary,tbody,td,tfoot,th,thead,' +
+  'title,tr,track'
+);
+
+/*  */
 
 var MAX_STACK_DEPTH = 800;
-var noop = function (_) { return _; };
+var noop$1 = function (_) { return _; };
+
 var defer = typeof process !== 'undefined' && process.nextTick
-    ? process.nextTick
-    : typeof Promise !== 'undefined'
-        ? function (fn) { return Promise.resolve().then(fn); }
-        : typeof setTimeout !== 'undefined'
-            ? setTimeout
-            : noop;
-if (defer === noop) {
-    throw new Error('Your JavaScript runtime does not support any asynchronous primitives ' +
-        'that are required by vue-server-renderer. Please use a polyfill for ' +
-        'either Promise or setTimeout.');
-}
-function createWriteFunction(write, onError) {
-    var stackDepth = 0;
-    var cachedWrite = function (text, next) {
-        if (text && cachedWrite.caching) {
-            cachedWrite.cacheBuffer[cachedWrite.cacheBuffer.length - 1] += text;
-        }
-        var waitForNext = write(text, next);
-        if (waitForNext !== true) {
-            if (stackDepth >= MAX_STACK_DEPTH) {
-                defer(function () {
-                    try {
-                        next();
-                    }
-                    catch (e) {
-                        onError(e);
-                    }
-                });
-            }
-            else {
-                stackDepth++;
-                next();
-                stackDepth--;
-            }
-        }
-    };
-    cachedWrite.caching = false;
-    cachedWrite.cacheBuffer = [];
-    cachedWrite.componentBuffer = [];
-    return cachedWrite;
-}
+  ? process.nextTick
+  : typeof Promise !== 'undefined'
+    ? function (fn) { return Promise.resolve().then(fn); }
+    : typeof setTimeout !== 'undefined'
+      ? setTimeout
+      : noop$1;
+
+if (defer === noop$1) {
+  throw new Error(
+    'Your JavaScript runtime does not support any asynchronous primitives ' +
+    'that are required by vue-server-renderer. Please use a polyfill for ' +
+    'either Promise or setTimeout.'
+  )
+}
+
+function createWriteFunction (
+  write,
+  onError
+) {
+  var stackDepth = 0;
+  var cachedWrite = function (text, next) {
+    if (text && cachedWrite.caching) {
+      cachedWrite.cacheBuffer[cachedWrite.cacheBuffer.length - 1] += text;
+    }
+    var waitForNext = write(text, next);
+    if (waitForNext !== true) {
+      if (stackDepth >= MAX_STACK_DEPTH) {
+        defer(function () {
+          try { next(); } catch (e) {
+            onError(e);
+          }
+        });
+      } else {
+        stackDepth++;
+        next();
+        stackDepth--;
+      }
+    }
+  };
+  cachedWrite.caching = false;
+  cachedWrite.cacheBuffer = [];
+  cachedWrite.componentBuffer = [];
+  return cachedWrite
+}
+
+/*  */
 
 /**
  * Original RenderStream implementation by Sasha Aickin (@aickin)
@@ -2531,593 +2481,652 @@
  *
  * Modified by Evan You (@yyx990803)
  */
-var RenderStream = /*@__PURE__*/(function (Readable) {
-    function RenderStream(render) {
-        var this$1 = this;
-
-        Readable.call(this);
-        this.buffer = '';
-        //@ts-expect-error
-        this.render = render;
-        this.expectedSize = 0;
-        this.write = createWriteFunction(function (text, next) {
-            var n = this$1.expectedSize;
-            this$1.buffer += text;
-            if (this$1.buffer.length >= n) {
-                this$1.next = next;
-                this$1.pushBySize(n);
-                return true; // we will decide when to call next
-            }
-            return false;
-        }, function (err) {
-            this$1.emit('error', err);
-        });
-        this.end = function () {
-            this$1.emit('beforeEnd');
-            // the rendering is finished; we should push out the last of the buffer.
-            this$1.done = true;
-            this$1.push(this$1.buffer);
+
+var stream = require('stream');
+
+var RenderStream = /*@__PURE__*/(function (superclass) {
+  function RenderStream (render) {
+    var this$1 = this;
+
+    superclass.call(this);
+    this.buffer = '';
+    this.render = render;
+    this.expectedSize = 0;
+
+    this.write = createWriteFunction(function (text, next) {
+      var n = this$1.expectedSize;
+      this$1.buffer += text;
+      if (this$1.buffer.length >= n) {
+        this$1.next = next;
+        this$1.pushBySize(n);
+        return true // we will decide when to call next
+      }
+      return false
+    }, function (err) {
+      this$1.emit('error', err);
+    });
+
+    this.end = function () {
+      this$1.emit('beforeEnd');
+      // the rendering is finished; we should push out the last of the buffer.
+      this$1.done = true;
+      this$1.push(this$1.buffer);
+    };
+  }
+
+  if ( superclass ) RenderStream.__proto__ = superclass;
+  RenderStream.prototype = Object.create( superclass && superclass.prototype );
+  RenderStream.prototype.constructor = RenderStream;
+
+  RenderStream.prototype.pushBySize = function pushBySize (n) {
+    var bufferToPush = this.buffer.substring(0, n);
+    this.buffer = this.buffer.substring(n);
+    this.push(bufferToPush);
+  };
+
+  RenderStream.prototype.tryRender = function tryRender () {
+    try {
+      this.render(this.write, this.end);
+    } catch (e) {
+      this.emit('error', e);
+    }
+  };
+
+  RenderStream.prototype.tryNext = function tryNext () {
+    try {
+      this.next();
+    } catch (e) {
+      this.emit('error', e);
+    }
+  };
+
+  RenderStream.prototype._read = function _read (n) {
+    this.expectedSize = n;
+    // it's possible that the last chunk added bumped the buffer up to > 2 * n,
+    // which means we will need to go through multiple read calls to drain it
+    // down to < n.
+    if (isTrue(this.done)) {
+      this.push(null);
+      return
+    }
+    if (this.buffer.length >= n) {
+      this.pushBySize(n);
+      return
+    }
+    if (isUndef(this.next)) {
+      // start the rendering chain.
+      this.tryRender();
+    } else {
+      // continue with the rendering.
+      this.tryNext();
+    }
+  };
+
+  return RenderStream;
+}(stream.Readable));
+
+/*  */
+
+
+
+var RenderContext = function RenderContext (options) {
+  this.userContext = options.userContext;
+  this.activeInstance = options.activeInstance;
+  this.renderStates = [];
+
+  this.write = options.write;
+  this.done = options.done;
+  this.renderNode = options.renderNode;
+
+  this.isUnaryTag = options.isUnaryTag;
+  this.modules = options.modules;
+  this.directives = options.directives;
+
+  var cache = options.cache;
+  if (cache && (!cache.get || !cache.set)) {
+    throw new Error('renderer cache must implement at least get & set.')
+  }
+  this.cache = cache;
+  this.get = cache && normalizeAsync(cache, 'get');
+  this.has = cache && normalizeAsync(cache, 'has');
+
+  this.next = this.next.bind(this);
+};
+
+RenderContext.prototype.next = function next () {
+  // eslint-disable-next-line
+  while (true) {
+    var lastState = this.renderStates[this.renderStates.length - 1];
+    if (isUndef(lastState)) {
+      return this.done()
+    }
+    /* eslint-disable no-case-declarations */
+    switch (lastState.type) {
+      case 'Element':
+      case 'Fragment':
+        var children = lastState.children;
+      var total = lastState.total;
+        var rendered = lastState.rendered++;
+        if (rendered < total) {
+          return this.renderNode(children[rendered], false, this)
+        } else {
+          this.renderStates.pop();
+          if (lastState.type === 'Element') {
+            return this.write(lastState.endTag, this.next)
+          }
+        }
+        break
+      case 'Component':
+        this.renderStates.pop();
+        this.activeInstance = lastState.prevActive;
+        break
+      case 'ComponentWithCache':
+        this.renderStates.pop();
+        var buffer = lastState.buffer;
+      var bufferIndex = lastState.bufferIndex;
+      var componentBuffer = lastState.componentBuffer;
+      var key = lastState.key;
+        var result = {
+          html: buffer[bufferIndex],
+          components: componentBuffer[bufferIndex]
         };
-    }
-
-    if ( Readable ) RenderStream.__proto__ = Readable;
-    RenderStream.prototype = Object.create( Readable && Readable.prototype );
-    RenderStream.prototype.constructor = RenderStream;
-    RenderStream.prototype.pushBySize = function pushBySize (n) {
-        var bufferToPush = this.buffer.substring(0, n);
-        this.buffer = this.buffer.substring(n);
-        this.push(bufferToPush);
-    };
-    RenderStream.prototype.tryRender = function tryRender () {
-        try {
-            this.render(this.write, this.end);
+        this.cache.set(key, result);
+        if (bufferIndex === 0) {
+          // this is a top-level cached component,
+          // exit caching mode.
+          this.write.caching = false;
+        } else {
+          // parent component is also being cached,
+          // merge self into parent's result
+          buffer[bufferIndex - 1] += result.html;
+          var prev = componentBuffer[bufferIndex - 1];
+          result.components.forEach(function (c) { return prev.add(c); });
         }
-        catch (e) {
-            this.emit('error', e);
+        buffer.length = bufferIndex;
+        componentBuffer.length = bufferIndex;
+        break
+    }
+  }
+};
+
+function normalizeAsync (cache, method) {
+  var fn = cache[method];
+  if (isUndef(fn)) {
+    return
+  } else if (fn.length > 1) {
+    return function (key, cb) { return fn.call(cache, key, cb); }
+  } else {
+    return function (key, cb) { return cb(fn.call(cache, key)); }
+  }
+}
+
+/*  */
+
+var validDivisionCharRE = /[\w).+\-_$\]]/;
+
+function parseFilters (exp) {
+  var inSingle = false;
+  var inDouble = false;
+  var inTemplateString = false;
+  var inRegex = false;
+  var curly = 0;
+  var square = 0;
+  var paren = 0;
+  var lastFilterIndex = 0;
+  var c, prev, i, expression, filters;
+
+  for (i = 0; i < exp.length; i++) {
+    prev = c;
+    c = exp.charCodeAt(i);
+    if (inSingle) {
+      if (c === 0x27 && prev !== 0x5C) { inSingle = false; }
+    } else if (inDouble) {
+      if (c === 0x22 && prev !== 0x5C) { inDouble = false; }
+    } else if (inTemplateString) {
+      if (c === 0x60 && prev !== 0x5C) { inTemplateString = false; }
+    } else if (inRegex) {
+      if (c === 0x2f && prev !== 0x5C) { inRegex = false; }
+    } else if (
+      c === 0x7C && // pipe
+      exp.charCodeAt(i + 1) !== 0x7C &&
+      exp.charCodeAt(i - 1) !== 0x7C &&
+      !curly && !square && !paren
+    ) {
+      if (expression === undefined) {
+        // first filter, end of expression
+        lastFilterIndex = i + 1;
+        expression = exp.slice(0, i).trim();
+      } else {
+        pushFilter();
+      }
+    } else {
+      switch (c) {
+        case 0x22: inDouble = true; break         // "
+        case 0x27: inSingle = true; break         // '
+        case 0x60: inTemplateString = true; break // `
+        case 0x28: paren++; break                 // (
+        case 0x29: paren--; break                 // )
+        case 0x5B: square++; break                // [
+        case 0x5D: square--; break                // ]
+        case 0x7B: curly++; break                 // {
+        case 0x7D: curly--; break                 // }
+      }
+      if (c === 0x2f) { // /
+        var j = i - 1;
+        var p = (void 0);
+        // find first non-whitespace prev char
+        for (; j >= 0; j--) {
+          p = exp.charAt(j);
+          if (p !== ' ') { break }
         }
-    };
-    RenderStream.prototype.tryNext = function tryNext () {
-        try {
-            this.next();
+        if (!p || !validDivisionCharRE.test(p)) {
+          inRegex = true;
         }
-        catch (e) {
-            this.emit('error', e);
-        }
-    };
-    RenderStream.prototype._read = function _read (n) {
-        this.expectedSize = n;
-        // it's possible that the last chunk added bumped the buffer up to > 2 * n,
-        // which means we will need to go through multiple read calls to drain it
-        // down to < n.
-        if (isTrue(this.done)) {
-            this.push(null);
-            return;
-        }
-        if (this.buffer.length >= n) {
-            this.pushBySize(n);
-            return;
-        }
-        if (isUndef(this.next)) {
-            // start the rendering chain.
-            this.tryRender();
-        }
-        else {
-            // continue with the rendering.
-            this.tryNext();
-        }
-    };
-
-    return RenderStream;
-}(stream.Readable));
-
-var RenderContext = function RenderContext(options) {
-    this.userContext = options.userContext;
-    this.activeInstance = options.activeInstance;
-    this.renderStates = [];
-    this.write = options.write;
-    this.done = options.done;
-    this.renderNode = options.renderNode;
-    this.isUnaryTag = options.isUnaryTag;
-    this.modules = options.modules;
-    this.directives = options.directives;
-    var cache = options.cache;
-    if (cache && (!cache.get || !cache.set)) {
-        throw new Error('renderer cache must implement at least get & set.');
-    }
-    this.cache = cache;
-    this.get = cache && normalizeAsync(cache, 'get');
-    this.has = cache && normalizeAsync(cache, 'has');
-    //@ts-expect-error
-    this.next = this.next.bind(this);
-};
-//@ts-expect-error
-RenderContext.prototype.next = function next () {
-    // eslint-disable-next-line
-    while (true) {
-        var lastState = this.renderStates[this.renderStates.length - 1];
-        if (isUndef(lastState)) {
-            return this.done();
-        }
-        /* eslint-disable no-case-declarations */
-        switch (lastState.type) {
-            case 'Element':
-            case 'Fragment':
-                var children = lastState.children;
-            var total = lastState.total;
-                var rendered = lastState.rendered++;
-                if (rendered < total) {
-                    return this.renderNode(children[rendered], false, this);
-                }
-                else {
-                    this.renderStates.pop();
-                    if (lastState.type === 'Element') {
-                        return this.write(lastState.endTag, this.next);
-                    }
-                }
-                break;
-            case 'Component':
-                this.renderStates.pop();
-                this.activeInstance = lastState.prevActive;
-                break;
-            case 'ComponentWithCache':
-                this.renderStates.pop();
-                var buffer = lastState.buffer;
-            var bufferIndex = lastState.bufferIndex;
-            var componentBuffer = lastState.componentBuffer;
-            var key = lastState.key;
-                var result = {
-                    html: buffer[bufferIndex],
-                    components: componentBuffer[bufferIndex],
-                };
-                this.cache.set(key, result);
-                if (bufferIndex === 0) {
-                    // this is a top-level cached component,
-                    // exit caching mode.
-                    //@ts-expect-error
-                    this.write.caching = false;
-                }
-                else {
-                    // parent component is also being cached,
-                    // merge self into parent's result
-                    buffer[bufferIndex - 1] += result.html;
-                    var prev = componentBuffer[bufferIndex - 1];
-                    result.components.forEach(function (c) { return prev.add(c); });
-                }
-                buffer.length = bufferIndex;
-                componentBuffer.length = bufferIndex;
-                break;
-        }
-    }
-};
-function normalizeAsync(cache, method) {
-    var fn = cache[method];
-    if (isUndef(fn)) {
-        return;
-    }
-    else if (fn.length > 1) {
-        return function (key, cb) { return fn.call(cache, key, cb); };
-    }
-    else {
-        return function (key, cb) { return cb(fn.call(cache, key)); };
-    }
-}
-
-var validDivisionCharRE = /[\w).+\-_$\]]/;
-function parseFilters(exp) {
-    var inSingle = false;
-    var inDouble = false;
-    var inTemplateString = false;
-    var inRegex = false;
-    var curly = 0;
-    var square = 0;
-    var paren = 0;
-    var lastFilterIndex = 0;
-    var c, prev, i, expression, filters;
-    for (i = 0; i < exp.length; i++) {
-        prev = c;
-        c = exp.charCodeAt(i);
-        if (inSingle) {
-            if (c === 0x27 && prev !== 0x5c)
-                { inSingle = false; }
-        }
-        else if (inDouble) {
-            if (c === 0x22 && prev !== 0x5c)
-                { inDouble = false; }
-        }
-        else if (inTemplateString) {
-            if (c === 0x60 && prev !== 0x5c)
-                { inTemplateString = false; }
-        }
-        else if (inRegex) {
-            if (c === 0x2f && prev !== 0x5c)
-                { inRegex = false; }
-        }
-        else if (c === 0x7c && // pipe
-            exp.charCodeAt(i + 1) !== 0x7c &&
-            exp.charCodeAt(i - 1) !== 0x7c &&
-            !curly &&
-            !square &&
-            !paren) {
-            if (expression === undefined) {
-                // first filter, end of expression
-                lastFilterIndex = i + 1;
-                expression = exp.slice(0, i).trim();
-            }
-            else {
-                pushFilter();
-            }
-        }
-        else {
-            switch (c) {
-                case 0x22:
-                    inDouble = true;
-                    break; // "
-                case 0x27:
-                    inSingle = true;
-                    break; // '
-                case 0x60:
-                    inTemplateString = true;
-                    break; // `
-                case 0x28:
-                    paren++;
-                    break; // (
-                case 0x29:
-                    paren--;
-                    break; // )
-                case 0x5b:
-                    square++;
-                    break; // [
-                case 0x5d:
-                    square--;
-                    break; // ]
-                case 0x7b:
-                    curly++;
-                    break; // {
-                case 0x7d:
-                    curly--;
-                    break; // }
-            }
-            if (c === 0x2f) {
-                // /
-                var j = i - 1;
-                var p = (void 0);
-                // find first non-whitespace prev char
-                for (; j >= 0; j--) {
-                    p = exp.charAt(j);
-                    if (p !== ' ')
-                        { break; }
-                }
-                if (!p || !validDivisionCharRE.test(p)) {
-                    inRegex = true;
-                }
-            }
-        }
-    }
-    if (expression === undefined) {
-        expression = exp.slice(0, i).trim();
-    }
-    else if (lastFilterIndex !== 0) {
-        pushFilter();
-    }
-    function pushFilter() {
-        (filters || (filters = [])).push(exp.slice(lastFilterIndex, i).trim());
-        lastFilterIndex = i + 1;
-    }
-    if (filters) {
-        for (i = 0; i < filters.length; i++) {
-            expression = wrapFilter(expression, filters[i]);
-        }
-    }
-    return expression;
-}
-function wrapFilter(exp, filter) {
-    var i = filter.indexOf('(');
-    if (i < 0) {
-        // _f: resolveFilter
-        return ("_f(\"" + filter + "\")(" + exp + ")");
-    }
-    else {
-        var name = filter.slice(0, i);
-        var args = filter.slice(i + 1);
-        return ("_f(\"" + name + "\")(" + exp + (args !== ')' ? ',' + args : args));
-    }
-}
+      }
+    }
+  }
+
+  if (expression === undefined) {
+    expression = exp.slice(0, i).trim();
+  } else if (lastFilterIndex !== 0) {
+    pushFilter();
+  }
+
+  function pushFilter () {
+    (filters || (filters = [])).push(exp.slice(lastFilterIndex, i).trim());
+    lastFilterIndex = i + 1;
+  }
+
+  if (filters) {
+    for (i = 0; i < filters.length; i++) {
+      expression = wrapFilter(expression, filters[i]);
+    }
+  }
+
+  return expression
+}
+
+function wrapFilter (exp, filter) {
+  var i = filter.indexOf('(');
+  if (i < 0) {
+    // _f: resolveFilter
+    return ("_f(\"" + filter + "\")(" + exp + ")")
+  } else {
+    var name = filter.slice(0, i);
+    var args = filter.slice(i + 1);
+    return ("_f(\"" + name + "\")(" + exp + (args !== ')' ? ',' + args : args))
+  }
+}
+
+/*  */
 
 var defaultTagRE = /\{\{((?:.|\r?\n)+?)\}\}/g;
 var regexEscapeRE = /[-.*+?^${}()|[\]\/\\]/g;
+
 var buildRegex = cached(function (delimiters) {
-    var open = delimiters[0].replace(regexEscapeRE, '\\$&');
-    var close = delimiters[1].replace(regexEscapeRE, '\\$&');
-    return new RegExp(open + '((?:.|\\n)+?)' + close, 'g');
+  var open = delimiters[0].replace(regexEscapeRE, '\\$&');
+  var close = delimiters[1].replace(regexEscapeRE, '\\$&');
+  return new RegExp(open + '((?:.|\\n)+?)' + close, 'g')
 });
-function parseText(text, delimiters) {
-    //@ts-expect-error
-    var tagRE = delimiters ? buildRegex(delimiters) : defaultTagRE;
-    if (!tagRE.test(text)) {
-        return;
-    }
-    var tokens = [];
-    var rawTokens = [];
-    var lastIndex = (tagRE.lastIndex = 0);
-    var match, index, tokenValue;
-    while ((match = tagRE.exec(text))) {
-        index = match.index;
-        // push text token
-        if (index > lastIndex) {
-            rawTokens.push((tokenValue = text.slice(lastIndex, index)));
-            tokens.push(JSON.stringify(tokenValue));
-        }
-        // tag token
-        var exp = parseFilters(match[1].trim());
-        tokens.push(("_s(" + exp + ")"));
-        rawTokens.push({ '@binding': exp });
-        lastIndex = index + match[0].length;
-    }
-    if (lastIndex < text.length) {
-        rawTokens.push((tokenValue = text.slice(lastIndex)));
-        tokens.push(JSON.stringify(tokenValue));
-    }
-    return {
-        expression: tokens.join('+'),
-        tokens: rawTokens,
-    };
-}
+
+
+
+function parseText (
+  text,
+  delimiters
+) {
+  var tagRE = delimiters ? buildRegex(delimiters) : defaultTagRE;
+  if (!tagRE.test(text)) {
+    return
+  }
+  var tokens = [];
+  var rawTokens = [];
+  var lastIndex = tagRE.lastIndex = 0;
+  var match, index, tokenValue;
+  while ((match = tagRE.exec(text))) {
+    index = match.index;
+    // push text token
+    if (index > lastIndex) {
+      rawTokens.push(tokenValue = text.slice(lastIndex, index));
+      tokens.push(JSON.stringify(tokenValue));
+    }
+    // tag token
+    var exp = parseFilters(match[1].trim());
+    tokens.push(("_s(" + exp + ")"));
+    rawTokens.push({ '@binding': exp });
+    lastIndex = index + match[0].length;
+  }
+  if (lastIndex < text.length) {
+    rawTokens.push(tokenValue = text.slice(lastIndex));
+    tokens.push(JSON.stringify(tokenValue));
+  }
+  return {
+    expression: tokens.join('+'),
+    tokens: rawTokens
+  }
+}
+
+/*  */
+
+
 
 /* eslint-disable no-unused-vars */
-function baseWarn(msg, range) {
-    console.error(("[Vue compiler]: " + msg));
+function baseWarn (msg, range) {
+  console.error(("[Vue compiler]: " + msg));
 }
 /* eslint-enable no-unused-vars */
-function pluckModuleFunction(modules, key) {
-    return modules ? modules.map(function (m) { return m[key]; }).filter(function (_) { return _; }) : [];
-}
-function addProp(el, name, value, range, dynamic) {
-    (el.props || (el.props = [])).push(rangeSetItem({ name: name, value: value, dynamic: dynamic }, range));
-    el.plain = false;
-}
-function addAttr(el, name, value, range, dynamic) {
-    var attrs = dynamic
-        ? el.dynamicAttrs || (el.dynamicAttrs = [])
-        : el.attrs || (el.attrs = []);
-    attrs.push(rangeSetItem({ name: name, value: value, dynamic: dynamic }, range));
-    el.plain = false;
-}
+
+function pluckModuleFunction (
+  modules,
+  key
+) {
+  return modules
+    ? modules.map(function (m) { return m[key]; }).filter(function (_) { return _; })
+    : []
+}
+
+function addProp (el, name, value, range, dynamic) {
+  (el.props || (el.props = [])).push(rangeSetItem({ name: name, value: value, dynamic: dynamic }, range));
+  el.plain = false;
+}
+
+function addAttr (el, name, value, range, dynamic) {
+  var attrs = dynamic
+    ? (el.dynamicAttrs || (el.dynamicAttrs = []))
+    : (el.attrs || (el.attrs = []));
+  attrs.push(rangeSetItem({ name: name, value: value, dynamic: dynamic }, range));
+  el.plain = false;
+}
+
 // add a raw attr (use this in preTransforms)
-function addRawAttr(el, name, value, range) {
-    el.attrsMap[name] = value;
-    el.attrsList.push(rangeSetItem({ name: name, value: value }, range));
-}
-function addDirective(el, name, rawName, value, arg, isDynamicArg, modifiers, range) {
-    (el.directives || (el.directives = [])).push(rangeSetItem({
-        name: name,
-        rawName: rawName,
-        value: value,
-        arg: arg,
-        isDynamicArg: isDynamicArg,
-        modifiers: modifiers,
-    }, range));
-    el.plain = false;
-}
-function prependModifierMarker(symbol, name, dynamic) {
-    return dynamic ? ("_p(" + name + ",\"" + symbol + "\")") : symbol + name; // mark the event as captured
-}
-function addHandler(el, name, value, modifiers, important, warn, range, dynamic) {
-    modifiers = modifiers || emptyObject;
-    // warn prevent and passive modifier
-    /* istanbul ignore if */
-    if (warn &&
-        modifiers.prevent &&
-        modifiers.passive) {
-        warn("passive and prevent can't be used together. " +
-            "Passive handler can't prevent default event.", range);
-    }
-    // normalize click.right and click.middle since they don't actually fire
-    // this is technically browser-specific, but at least for now browsers are
-    // the only target envs that have right/middle clicks.
-    if (modifiers.right) {
-        if (dynamic) {
-            name = "(" + name + ")==='click'?'contextmenu':(" + name + ")";
-        }
-        else if (name === 'click') {
-            name = 'contextmenu';
-            delete modifiers.right;
-        }
-    }
-    else if (modifiers.middle) {
-        if (dynamic) {
-            name = "(" + name + ")==='click'?'mouseup':(" + name + ")";
-        }
-        else if (name === 'click') {
-            name = 'mouseup';
-        }
-    }
-    // check capture modifier
-    if (modifiers.capture) {
-        delete modifiers.capture;
-        name = prependModifierMarker('!', name, dynamic);
-    }
-    if (modifiers.once) {
-        delete modifiers.once;
-        name = prependModifierMarker('~', name, dynamic);
-    }
-    /* istanbul ignore if */
-    if (modifiers.passive) {
-        delete modifiers.passive;
-        name = prependModifierMarker('&', name, dynamic);
-    }
-    var events;
-    if (modifiers.native) {
-        delete modifiers.native;
-        events = el.nativeEvents || (el.nativeEvents = {});
-    }
-    else {
-        events = el.events || (el.events = {});
-    }
-    var newHandler = rangeSetItem({ value: value.trim(), dynamic: dynamic }, range);
-    if (modifiers !== emptyObject) {
-        newHandler.modifiers = modifiers;
-    }
-    var handlers = events[name];
-    /* istanbul ignore if */
-    if (Array.isArray(handlers)) {
-        important ? handlers.unshift(newHandler) : handlers.push(newHandler);
-    }
-    else if (handlers) {
-        events[name] = important ? [newHandler, handlers] : [handlers, newHandler];
-    }
-    else {
-        events[name] = newHandler;
-    }
-    el.plain = false;
-}
-function getRawBindingAttr(el, name) {
-    return (el.rawAttrsMap[':' + name] ||
-        el.rawAttrsMap['v-bind:' + name] ||
-        el.rawAttrsMap[name]);
-}
-function getBindingAttr(el, name, getStatic) {
-    var dynamicValue = getAndRemoveAttr(el, ':' + name) || getAndRemoveAttr(el, 'v-bind:' + name);
-    if (dynamicValue != null) {
-        return parseFilters(dynamicValue);
-    }
-    else if (getStatic !== false) {
-        var staticValue = getAndRemoveAttr(el, name);
-        if (staticValue != null) {
-            return JSON.stringify(staticValue);
-        }
-    }
-}
+function addRawAttr (el, name, value, range) {
+  el.attrsMap[name] = value;
+  el.attrsList.push(rangeSetItem({ name: name, value: value }, range));
+}
+
+function addDirective (
+  el,
+  name,
+  rawName,
+  value,
+  arg,
+  isDynamicArg,
+  modifiers,
+  range
+) {
+  (el.directives || (el.directives = [])).push(rangeSetItem({
+    name: name,
+    rawName: rawName,
+    value: value,
+    arg: arg,
+    isDynamicArg: isDynamicArg,
+    modifiers: modifiers
+  }, range));
+  el.plain = false;
+}
+
+function prependModifierMarker (symbol, name, dynamic) {
+  return dynamic
+    ? ("_p(" + name + ",\"" + symbol + "\")")
+    : symbol + name // mark the event as captured
+}
+
+function addHandler (
+  el,
+  name,
+  value,
+  modifiers,
+  important,
+  warn,
+  range,
+  dynamic
+) {
+  modifiers = modifiers || emptyObject;
+  // warn prevent and passive modifier
+  /* istanbul ignore if */
+  if (
+    warn &&
+    modifiers.prevent && modifiers.passive
+  ) {
+    warn(
+      'passive and prevent can\'t be used together. ' +
+      'Passive handler can\'t prevent default event.',
+      range
+    );
+  }
+
+  // normalize click.right and click.middle since they don't actually fire
+  // this is technically browser-specific, but at least for now browsers are
+  // the only target envs that have right/middle clicks.
+  if (modifiers.right) {
+    if (dynamic) {
+      name = "(" + name + ")==='click'?'contextmenu':(" + name + ")";
+    } else if (name === 'click') {
+      name = 'contextmenu';
+      delete modifiers.right;
+    }
+  } else if (modifiers.middle) {
+    if (dynamic) {
+      name = "(" + name + ")==='click'?'mouseup':(" + name + ")";
+    } else if (name === 'click') {
+      name = 'mouseup';
+    }
+  }
+
+  // check capture modifier
+  if (modifiers.capture) {
+    delete modifiers.capture;
+    name = prependModifierMarker('!', name, dynamic);
+  }
+  if (modifiers.once) {
+    delete modifiers.once;
+    name = prependModifierMarker('~', name, dynamic);
+  }
+  /* istanbul ignore if */
+  if (modifiers.passive) {
+    delete modifiers.passive;
+    name = prependModifierMarker('&', name, dynamic);
+  }
+
+  var events;
+  if (modifiers.native) {
+    delete modifiers.native;
+    events = el.nativeEvents || (el.nativeEvents = {});
+  } else {
+    events = el.events || (el.events = {});
+  }
+
+  var newHandler = rangeSetItem({ value: value.trim(), dynamic: dynamic }, range);
+  if (modifiers !== emptyObject) {
+    newHandler.modifiers = modifiers;
+  }
+
+  var handlers = events[name];
+  /* istanbul ignore if */
+  if (Array.isArray(handlers)) {
+    important ? handlers.unshift(newHandler) : handlers.push(newHandler);
+  } else if (handlers) {
+    events[name] = important ? [newHandler, handlers] : [handlers, newHandler];
+  } else {
+    events[name] = newHandler;
+  }
+
+  el.plain = false;
+}
+
+function getRawBindingAttr (
+  el,
+  name
+) {
+  return el.rawAttrsMap[':' + name] ||
+    el.rawAttrsMap['v-bind:' + name] ||
+    el.rawAttrsMap[name]
+}
+
+function getBindingAttr (
+  el,
+  name,
+  getStatic
+) {
+  var dynamicValue =
+    getAndRemoveAttr(el, ':' + name) ||
+    getAndRemoveAttr(el, 'v-bind:' + name);
+  if (dynamicValue != null) {
+    return parseFilters(dynamicValue)
+  } else if (getStatic !== false) {
+    var staticValue = getAndRemoveAttr(el, name);
+    if (staticValue != null) {
+      return JSON.stringify(staticValue)
+    }
+  }
+}
+
 // note: this only removes the attr from the Array (attrsList) so that it
 // doesn't get processed by processAttrs.
 // By default it does NOT remove it from the map (attrsMap) because the map is
 // needed during codegen.
-function getAndRemoveAttr(el, name, removeFromMap) {
-    var val;
-    if ((val = el.attrsMap[name]) != null) {
-        var list = el.attrsList;
-        for (var i = 0, l = list.length; i < l; i++) {
-            if (list[i].name === name) {
-                list.splice(i, 1);
-                break;
-            }
-        }
-    }
-    if (removeFromMap) {
-        delete el.attrsMap[name];
-    }
-    return val;
-}
-function getAndRemoveAttrByRegex(el, name) {
+function getAndRemoveAttr (
+  el,
+  name,
+  removeFromMap
+) {
+  var val;
+  if ((val = el.attrsMap[name]) != null) {
     var list = el.attrsList;
     for (var i = 0, l = list.length; i < l; i++) {
-        var attr = list[i];
-        if (name.test(attr.name)) {
-            list.splice(i, 1);
-            return attr;
-        }
-    }
-}
-function rangeSetItem(item, range) {
-    if (range) {
-        if (range.start != null) {
-            item.start = range.start;
-        }
-        if (range.end != null) {
-            item.end = range.end;
-        }
-    }
-    return item;
-}
-
-function transformNode$1(el, options) {
-    var warn = options.warn || baseWarn;
-    var staticClass = getAndRemoveAttr(el, 'class');
-    if (staticClass) {
-        var res = parseText(staticClass, options.delimiters);
-        if (res) {
-            warn("class=\"" + staticClass + "\": " +
-                'Interpolation inside attributes has been removed. ' +
-                'Use v-bind or the colon shorthand instead. For example, ' +
-                'instead of <div class="{{ val }}">, use <div :class="val">.', el.rawAttrsMap['class']);
-        }
-    }
-    if (staticClass) {
-        el.staticClass = JSON.stringify(staticClass);
-    }
-    var classBinding = getBindingAttr(el, 'class', false /* getStatic */);
-    if (classBinding) {
-        el.classBinding = classBinding;
-    }
-}
-function genData$2(el) {
-    var data = '';
-    if (el.staticClass) {
-        data += "staticClass:" + (el.staticClass) + ",";
-    }
-    if (el.classBinding) {
-        data += "class:" + (el.classBinding) + ",";
-    }
-    return data;
-}
+      if (list[i].name === name) {
+        list.splice(i, 1);
+        break
+      }
+    }
+  }
+  if (removeFromMap) {
+    delete el.attrsMap[name];
+  }
+  return val
+}
+
+function getAndRemoveAttrByRegex (
+  el,
+  name
+) {
+  var list = el.attrsList;
+  for (var i = 0, l = list.length; i < l; i++) {
+    var attr = list[i];
+    if (name.test(attr.name)) {
+      list.splice(i, 1);
+      return attr
+    }
+  }
+}
+
+function rangeSetItem (
+  item,
+  range
+) {
+  if (range) {
+    if (range.start != null) {
+      item.start = range.start;
+    }
+    if (range.end != null) {
+      item.end = range.end;
+    }
+  }
+  return item
+}
+
+/*  */
+
+function transformNode (el, options) {
+  var warn = options.warn || baseWarn;
+  var staticClass = getAndRemoveAttr(el, 'class');
+  if (staticClass) {
+    var res = parseText(staticClass, options.delimiters);
+    if (res) {
+      warn(
+        "class=\"" + staticClass + "\": " +
+        'Interpolation inside attributes has been removed. ' +
+        'Use v-bind or the colon shorthand instead. For example, ' +
+        'instead of <div class="{{ val }}">, use <div :class="val">.',
+        el.rawAttrsMap['class']
+      );
+    }
+  }
+  if (staticClass) {
+    el.staticClass = JSON.stringify(staticClass);
+  }
+  var classBinding = getBindingAttr(el, 'class', false /* getStatic */);
+  if (classBinding) {
+    el.classBinding = classBinding;
+  }
+}
+
+function genData (el) {
+  var data = '';
+  if (el.staticClass) {
+    data += "staticClass:" + (el.staticClass) + ",";
+  }
+  if (el.classBinding) {
+    data += "class:" + (el.classBinding) + ",";
+  }
+  return data
+}
+
 var klass = {
-    staticKeys: ['staticClass'],
-    transformNode: transformNode$1,
-    genData: genData$2,
+  staticKeys: ['staticClass'],
+  transformNode: transformNode,
+  genData: genData
 };
 
-function transformNode(el, options) {
-    var warn = options.warn || baseWarn;
-    var staticStyle = getAndRemoveAttr(el, 'style');
-    if (staticStyle) {
-        /* istanbul ignore if */
-        {
-            var res = parseText(staticStyle, options.delimiters);
-            if (res) {
-                warn("style=\"" + staticStyle + "\": " +
-                    'Interpolation inside attributes has been removed. ' +
-                    'Use v-bind or the colon shorthand instead. For example, ' +
-                    'instead of <div style="{{ val }}">, use <div :style="val">.', el.rawAttrsMap['style']);
-            }
-        }
-        el.staticStyle = JSON.stringify(parseStyleText(staticStyle));
-    }
-    var styleBinding = getBindingAttr(el, 'style', false /* getStatic */);
-    if (styleBinding) {
-        el.styleBinding = styleBinding;
-    }
-}
-function genData$1(el) {
-    var data = '';
-    if (el.staticStyle) {
-        data += "staticStyle:" + (el.staticStyle) + ",";
-    }
-    if (el.styleBinding) {
-        data += "style:(" + (el.styleBinding) + "),";
-    }
-    return data;
-}
+/*  */
+
+function transformNode$1 (el, options) {
+  var warn = options.warn || baseWarn;
+  var staticStyle = getAndRemoveAttr(el, 'style');
+  if (staticStyle) {
+    /* istanbul ignore if */
+    {
+      var res = parseText(staticStyle, options.delimiters);
+      if (res) {
+        warn(
+          "style=\"" + staticStyle + "\": " +
+          'Interpolation inside attributes has been removed. ' +
+          'Use v-bind or the colon shorthand instead. For example, ' +
+          'instead of <div style="{{ val }}">, use <div :style="val">.',
+          el.rawAttrsMap['style']
+        );
+      }
+    }
+    el.staticStyle = JSON.stringify(parseStyleText(staticStyle));
+  }
+
+  var styleBinding = getBindingAttr(el, 'style', false /* getStatic */);
+  if (styleBinding) {
+    el.styleBinding = styleBinding;
+  }
+}
+
+function genData$1 (el) {
+  var data = '';
+  if (el.staticStyle) {
+    data += "staticStyle:" + (el.staticStyle) + ",";
+  }
+  if (el.styleBinding) {
+    data += "style:(" + (el.styleBinding) + "),";
+  }
+  return data
+}
+
 var style = {
-    staticKeys: ['staticStyle'],
-    transformNode: transformNode,
-    genData: genData$1,
+  staticKeys: ['staticStyle'],
+  transformNode: transformNode$1,
+  genData: genData$1
 };
-
-var isUnaryTag = makeMap('area,base,br,col,embed,frame,hr,img,input,isindex,keygen,' +
-    'link,meta,param,source,track,wbr');
-// Elements that you can, intentionally, leave open
-// (and which close themselves)
-var canBeLeftOpenTag = makeMap('colgroup,dd,dt,li,options,p,td,tfoot,th,thead,tr,source');
-// HTML5 tags https://html.spec.whatwg.org/multipage/indices.html#elements-3
-// Phrasing Content https://html.spec.whatwg.org/multipage/dom.html#phrasing-content
-var isNonPhrasingTag = makeMap('address,article,aside,base,blockquote,body,caption,col,colgroup,dd,' +
-    'details,dialog,div,dl,dt,fieldset,figcaption,figure,footer,form,' +
-    'h1,h2,h3,h4,h5,h6,head,header,hgroup,hr,html,legend,li,menuitem,meta,' +
-    'optgroup,option,param,rp,rt,source,style,summary,tbody,td,tfoot,th,thead,' +
-    'title,tr,track');
 
 /**
  * Not type-checking this file because it's mostly vendor code.
  */
+
 // Regular Expressions for parsing tags and attributes
 var attribute = /^\s*([^\s"'<>\/=]+)(?:\s*(=)\s*(?:"([^"]*)"+|'([^']*)'+|([^\s"'=<>`]+)))?/;
 var dynamicArgAttribute = /^\s*((?:v-[\w-]+:|@|:|#)\[[^=]+?\][^\s"'<>\/=]*)(?:\s*(=)\s*(?:"([^"]*)"+|'([^']*)'+|([^\s"'=<>`]+)))?/;
@@ -3130,308 +3139,334 @@
 // #7298: escape - to avoid being passed as HTML comment when inlined in page
 var comment = /^<!\--/;
 var conditionalComment = /^<!\[/;
+
 // Special Elements (can contain anything)
 var isPlainTextElement = makeMap('script,style,textarea', true);
 var reCache = {};
+
 var decodingMap = {
-    '&lt;': '<',
-    '&gt;': '>',
-    '&quot;': '"',
-    '&amp;': '&',
-    '&#10;': '\n',
-    '&#9;': '\t',
-    '&#39;': "'",
+  '&lt;': '<',
+  '&gt;': '>',
+  '&quot;': '"',
+  '&amp;': '&',
+  '&#10;': '\n',
+  '&#9;': '\t',
+  '&#39;': "'"
 };
 var encodedAttr = /&(?:lt|gt|quot|amp|#39);/g;
 var encodedAttrWithNewLines = /&(?:lt|gt|quot|amp|#39|#10|#9);/g;
+
 // #5992
 var isIgnoreNewlineTag = makeMap('pre,textarea', true);
 var shouldIgnoreFirstNewline = function (tag, html) { return tag && isIgnoreNewlineTag(tag) && html[0] === '\n'; };
-function decodeAttr(value, shouldDecodeNewlines) {
-    var re = shouldDecodeNewlines ? encodedAttrWithNewLines : encodedAttr;
-    return value.replace(re, function (match) { return decodingMap[match]; });
-}
-function parseHTML(html, options) {
-    var stack = [];
-    var expectHTML = options.expectHTML;
-    var isUnaryTag = options.isUnaryTag || no;
-    var canBeLeftOpenTag = options.canBeLeftOpenTag || no;
-    var index = 0;
-    var last, lastTag;
-    while (html) {
-        last = html;
-        // Make sure we're not in a plaintext content element like script/style
-        if (!lastTag || !isPlainTextElement(lastTag)) {
-            var textEnd = html.indexOf('<');
-            if (textEnd === 0) {
-                // Comment:
-                if (comment.test(html)) {
-                    var commentEnd = html.indexOf('-->');
-                    if (commentEnd >= 0) {
-                        if (options.shouldKeepComment) {
-                            options.comment(html.substring(4, commentEnd), index, index + commentEnd + 3);
-                        }
-                        advance(commentEnd + 3);
-                        continue;
-                    }
-                }
-                // http://en.wikipedia.org/wiki/Conditional_comment#Downlevel-revealed_conditional_comment
-                if (conditionalComment.test(html)) {
-                    var conditionalEnd = html.indexOf(']>');
-                    if (conditionalEnd >= 0) {
-                        advance(conditionalEnd + 2);
-                        continue;
-                    }
-                }
-                // Doctype:
-                var doctypeMatch = html.match(doctype);
-                if (doctypeMatch) {
-                    advance(doctypeMatch[0].length);
-                    continue;
-                }
-                // End tag:
-                var endTagMatch = html.match(endTag);
-                if (endTagMatch) {
-                    var curIndex = index;
-                    advance(endTagMatch[0].length);
-                    parseEndTag(endTagMatch[1], curIndex, index);
-                    continue;
-                }
-                // Start tag:
-                var startTagMatch = parseStartTag();
-                if (startTagMatch) {
-                    handleStartTag(startTagMatch);
-                    if (shouldIgnoreFirstNewline(startTagMatch.tagName, html)) {
-                        advance(1);
-                    }
-                    continue;
-                }
+
+function decodeAttr (value, shouldDecodeNewlines) {
+  var re = shouldDecodeNewlines ? encodedAttrWithNewLines : encodedAttr;
+  return value.replace(re, function (match) { return decodingMap[match]; })
+}
+
+function parseHTML (html, options) {
+  var stack = [];
+  var expectHTML = options.expectHTML;
+  var isUnaryTag$$1 = options.isUnaryTag || no;
+  var canBeLeftOpenTag$$1 = options.canBeLeftOpenTag || no;
+  var index = 0;
+  var last, lastTag;
+  while (html) {
+    last = html;
+    // Make sure we're not in a plaintext content element like script/style
+    if (!lastTag || !isPlainTextElement(lastTag)) {
+      var textEnd = html.indexOf('<');
+      if (textEnd === 0) {
+        // Comment:
+        if (comment.test(html)) {
+          var commentEnd = html.indexOf('-->');
+
+          if (commentEnd >= 0) {
+            if (options.shouldKeepComment) {
+              options.comment(html.substring(4, commentEnd), index, index + commentEnd + 3);
             }
-            var text = (void 0), rest = (void 0), next = (void 0);
-            if (textEnd >= 0) {
-                rest = html.slice(textEnd);
-                while (!endTag.test(rest) &&
-                    !startTagOpen.test(rest) &&
-                    !comment.test(rest) &&
-                    !conditionalComment.test(rest)) {
-                    // < in plain text, be forgiving and treat it as text
-                    next = rest.indexOf('<', 1);
-                    if (next < 0)
-                        { break; }
-                    textEnd += next;
-                    rest = html.slice(textEnd);
-                }
-                text = html.substring(0, textEnd);
-            }
-            if (textEnd < 0) {
-                text = html;
-            }
-            if (text) {
-                advance(text.length);
-            }
-            if (options.chars && text) {
-                options.chars(text, index - text.length, index);
-            }
+            advance(commentEnd + 3);
+            continue
+          }
         }
-        else {
-            var endTagLength = 0;
-            var stackedTag = lastTag.toLowerCase();
-            var reStackedTag = reCache[stackedTag] ||
-                (reCache[stackedTag] = new RegExp('([\\s\\S]*?)(</' + stackedTag + '[^>]*>)', 'i'));
-            var rest$1 = html.replace(reStackedTag, function (all, text, endTag) {
-                endTagLength = endTag.length;
-                if (!isPlainTextElement(stackedTag) && stackedTag !== 'noscript') {
-                    text = text
-                        .replace(/<!\--([\s\S]*?)-->/g, '$1') // #7298
-                        .replace(/<!\[CDATA\[([\s\S]*?)]]>/g, '$1');
-                }
-                if (shouldIgnoreFirstNewline(stackedTag, text)) {
-                    text = text.slice(1);
-                }
-                if (options.chars) {
-                    options.chars(text);
-                }
-                return '';
-            });
-            index += html.length - rest$1.length;
-            html = rest$1;
-            parseEndTag(stackedTag, index - endTagLength, index);
+
+        // http://en.wikipedia.org/wiki/Conditional_comment#Downlevel-revealed_conditional_comment
+        if (conditionalComment.test(html)) {
+          var conditionalEnd = html.indexOf(']>');
+
+          if (conditionalEnd >= 0) {
+            advance(conditionalEnd + 2);
+            continue
+          }
         }
-        if (html === last) {
-            options.chars && options.chars(html);
-            if (!stack.length &&
-                options.warn) {
-                options.warn(("Mal-formatted tag at end of template: \"" + html + "\""), {
-                    start: index + html.length,
-                });
-            }
-            break;
+
+        // Doctype:
+        var doctypeMatch = html.match(doctype);
+        if (doctypeMatch) {
+          advance(doctypeMatch[0].length);
+          continue
         }
-    }
-    // Clean up any remaining tags
-    parseEndTag();
-    function advance(n) {
-        index += n;
-        html = html.substring(n);
-    }
-    function parseStartTag() {
-        var start = html.match(startTagOpen);
-        if (start) {
-            var match = {
-                tagName: start[1],
-                attrs: [],
-                start: index,
-            };
-            advance(start[0].length);
-            var end, attr;
-            while (!(end = html.match(startTagClose)) &&
-                (attr = html.match(dynamicArgAttribute) || html.match(attribute))) {
-                attr.start = index;
-                advance(attr[0].length);
-                attr.end = index;
-                match.attrs.push(attr);
-            }
-            if (end) {
-                match.unarySlash = end[1];
-                advance(end[0].length);
-                match.end = index;
-                return match;
-            }
+
+        // End tag:
+        var endTagMatch = html.match(endTag);
+        if (endTagMatch) {
+          var curIndex = index;
+          advance(endTagMatch[0].length);
+          parseEndTag(endTagMatch[1], curIndex, index);
+          continue
         }
-    }
-    function handleStartTag(match) {
-        var tagName = match.tagName;
-        var unarySlash = match.unarySlash;
-        if (expectHTML) {
-            if (lastTag === 'p' && isNonPhrasingTag(tagName)) {
-                parseEndTag(lastTag);
-            }
-            if (canBeLeftOpenTag(tagName) && lastTag === tagName) {
-                parseEndTag(tagName);
-            }
+
+        // Start tag:
+        var startTagMatch = parseStartTag();
+        if (startTagMatch) {
+          handleStartTag(startTagMatch);
+          if (shouldIgnoreFirstNewline(startTagMatch.tagName, html)) {
+            advance(1);
+          }
+          continue
         }
-        var unary = isUnaryTag(tagName) || !!unarySlash;
-        var l = match.attrs.length;
-        var attrs = new Array(l);
-        for (var i = 0; i < l; i++) {
-            var args = match.attrs[i];
-            var value = args[3] || args[4] || args[5] || '';
-            var shouldDecodeNewlines = tagName === 'a' && args[1] === 'href'
-                ? options.shouldDecodeNewlinesForHref
-                : options.shouldDecodeNewlines;
-            attrs[i] = {
-                name: args[1],
-                value: decodeAttr(value, shouldDecodeNewlines),
-            };
-            if (options.outputSourceRange) {
-                attrs[i].start = args.start + args[0].match(/^\s*/).length;
-                attrs[i].end = args.end;
-            }
+      }
+
+      var text = (void 0), rest = (void 0), next = (void 0);
+      if (textEnd >= 0) {
+        rest = html.slice(textEnd);
+        while (
+          !endTag.test(rest) &&
+          !startTagOpen.test(rest) &&
+          !comment.test(rest) &&
+          !conditionalComment.test(rest)
+        ) {
+          // < in plain text, be forgiving and treat it as text
+          next = rest.indexOf('<', 1);
+          if (next < 0) { break }
+          textEnd += next;
+          rest = html.slice(textEnd);
         }
-        if (!unary) {
-            stack.push({
-                tag: tagName,
-                lowerCasedTag: tagName.toLowerCase(),
-                attrs: attrs,
-                start: match.start,
-                end: match.end,
-            });
-            lastTag = tagName;
+        text = html.substring(0, textEnd);
+      }
+
+      if (textEnd < 0) {
+        text = html;
+      }
+
+      if (text) {
+        advance(text.length);
+      }
+
+      if (options.chars && text) {
+        options.chars(text, index - text.length, index);
+      }
+    } else {
+      var endTagLength = 0;
+      var stackedTag = lastTag.toLowerCase();
+      var reStackedTag = reCache[stackedTag] || (reCache[stackedTag] = new RegExp('([\\s\\S]*?)(</' + stackedTag + '[^>]*>)', 'i'));
+      var rest$1 = html.replace(reStackedTag, function (all, text, endTag) {
+        endTagLength = endTag.length;
+        if (!isPlainTextElement(stackedTag) && stackedTag !== 'noscript') {
+          text = text
+            .replace(/<!\--([\s\S]*?)-->/g, '$1') // #7298
+            .replace(/<!\[CDATA\[([\s\S]*?)]]>/g, '$1');
         }
-        if (options.start) {
-            options.start(tagName, attrs, unary, match.start, match.end);
+        if (shouldIgnoreFirstNewline(stackedTag, text)) {
+          text = text.slice(1);
         }
-    }
-    function parseEndTag(tagName, start, end) {
-        var pos, lowerCasedTagName;
-        if (start == null)
-            { start = index; }
-        if (end == null)
-            { end = index; }
-        // Find the closest opened tag of the same type
-        if (tagName) {
-            lowerCasedTagName = tagName.toLowerCase();
-            for (pos = stack.length - 1; pos >= 0; pos--) {
-                if (stack[pos].lowerCasedTag === lowerCasedTagName) {
-                    break;
-                }
-            }
+        if (options.chars) {
+          options.chars(text);
         }
-        else {
-            // If no tag name is provided, clean shop
-            pos = 0;
+        return ''
+      });
+      index += html.length - rest$1.length;
+      html = rest$1;
+      parseEndTag(stackedTag, index - endTagLength, index);
+    }
+
+    if (html === last) {
+      options.chars && options.chars(html);
+      if (!stack.length && options.warn) {
+        options.warn(("Mal-formatted tag at end of template: \"" + html + "\""), { start: index + html.length });
+      }
+      break
+    }
+  }
+
+  // Clean up any remaining tags
+  parseEndTag();
+
+  function advance (n) {
+    index += n;
+    html = html.substring(n);
+  }
+
+  function parseStartTag () {
+    var start = html.match(startTagOpen);
+    if (start) {
+      var match = {
+        tagName: start[1],
+        attrs: [],
+        start: index
+      };
+      advance(start[0].length);
+      var end, attr;
+      while (!(end = html.match(startTagClose)) && (attr = html.match(dynamicArgAttribute) || html.match(attribute))) {
+        attr.start = index;
+        advance(attr[0].length);
+        attr.end = index;
+        match.attrs.push(attr);
+      }
+      if (end) {
+        match.unarySlash = end[1];
+        advance(end[0].length);
+        match.end = index;
+        return match
+      }
+    }
+  }
+
+  function handleStartTag (match) {
+    var tagName = match.tagName;
+    var unarySlash = match.unarySlash;
+
+    if (expectHTML) {
+      if (lastTag === 'p' && isNonPhrasingTag(tagName)) {
+        parseEndTag(lastTag);
+      }
+      if (canBeLeftOpenTag$$1(tagName) && lastTag === tagName) {
+        parseEndTag(tagName);
+      }
+    }
+
+    var unary = isUnaryTag$$1(tagName) || !!unarySlash;
+
+    var l = match.attrs.length;
+    var attrs = new Array(l);
+    for (var i = 0; i < l; i++) {
+      var args = match.attrs[i];
+      var value = args[3] || args[4] || args[5] || '';
+      var shouldDecodeNewlines = tagName === 'a' && args[1] === 'href'
+        ? options.shouldDecodeNewlinesForHref
+        : options.shouldDecodeNewlines;
+      attrs[i] = {
+        name: args[1],
+        value: decodeAttr(value, shouldDecodeNewlines)
+      };
+      if (options.outputSourceRange) {
+        attrs[i].start = args.start + args[0].match(/^\s*/).length;
+        attrs[i].end = args.end;
+      }
+    }
+
+    if (!unary) {
+      stack.push({ tag: tagName, lowerCasedTag: tagName.toLowerCase(), attrs: attrs, start: match.start, end: match.end });
+      lastTag = tagName;
+    }
+
+    if (options.start) {
+      options.start(tagName, attrs, unary, match.start, match.end);
+    }
+  }
+
+  function parseEndTag (tagName, start, end) {
+    var pos, lowerCasedTagName;
+    if (start == null) { start = index; }
+    if (end == null) { end = index; }
+
+    // Find the closest opened tag of the same type
+    if (tagName) {
+      lowerCasedTagName = tagName.toLowerCase();
+      for (pos = stack.length - 1; pos >= 0; pos--) {
+        if (stack[pos].lowerCasedTag === lowerCasedTagName) {
+          break
         }
-        if (pos >= 0) {
-            // Close all the open elements, up the stack
-            for (var i = stack.length - 1; i >= pos; i--) {
-                if ((i > pos || !tagName) &&
-                    options.warn) {
-                    options.warn(("tag <" + (stack[i].tag) + "> has no matching end tag."), {
-                        start: stack[i].start,
-                        end: stack[i].end,
-                    });
-                }
-                if (options.end) {
-                    options.end(stack[i].tag, start, end);
-                }
-            }
-            // Remove the open elements from the stack
-            stack.length = pos;
-            lastTag = pos && stack[pos - 1].tag;
+      }
+    } else {
+      // If no tag name is provided, clean shop
+      pos = 0;
+    }
+
+    if (pos >= 0) {
+      // Close all the open elements, up the stack
+      for (var i = stack.length - 1; i >= pos; i--) {
+        if (i > pos || !tagName &&
+          options.warn
+        ) {
+          options.warn(
+            ("tag <" + (stack[i].tag) + "> has no matching end tag."),
+            { start: stack[i].start, end: stack[i].end }
+          );
         }
-        else if (lowerCasedTagName === 'br') {
-            if (options.start) {
-                options.start(tagName, [], true, start, end);
-            }
+        if (options.end) {
+          options.end(stack[i].tag, start, end);
         }
-        else if (lowerCasedTagName === 'p') {
-            if (options.start) {
-                options.start(tagName, [], false, start, end);
-            }
-            if (options.end) {
-                options.end(tagName, start, end);
-            }
-        }
-    }
-}
+      }
+
+      // Remove the open elements from the stack
+      stack.length = pos;
+      lastTag = pos && stack[pos - 1].tag;
+    } else if (lowerCasedTagName === 'br') {
+      if (options.start) {
+        options.start(tagName, [], true, start, end);
+      }
+    } else if (lowerCasedTagName === 'p') {
+      if (options.start) {
+        options.start(tagName, [], false, start, end);
+      }
+      if (options.end) {
+        options.end(tagName, start, end);
+      }
+    }
+  }
+}
+
+/*  */
 
 /**
  * Cross-platform code generation for component v-model
  */
-function genComponentModel(el, value, modifiers) {
-    var ref = modifiers || {};
-    var number = ref.number;
-    var trim = ref.trim;
-    var baseValueExpression = '$$v';
-    var valueExpression = baseValueExpression;
-    if (trim) {
-        valueExpression =
-            "(typeof " + baseValueExpression + " === 'string'" +
-                "? " + baseValueExpression + ".trim()" +
-                ": " + baseValueExpression + ")";
-    }
-    if (number) {
-        valueExpression = "_n(" + valueExpression + ")";
-    }
-    var assignment = genAssignmentCode(value, valueExpression);
-    el.model = {
-        value: ("(" + value + ")"),
-        expression: JSON.stringify(value),
-        callback: ("function (" + baseValueExpression + ") {" + assignment + "}"),
-    };
-}
+function genComponentModel (
+  el,
+  value,
+  modifiers
+) {
+  var ref = modifiers || {};
+  var number = ref.number;
+  var trim = ref.trim;
+
+  var baseValueExpression = '$$v';
+  var valueExpression = baseValueExpression;
+  if (trim) {
+    valueExpression =
+      "(typeof " + baseValueExpression + " === 'string'" +
+      "? " + baseValueExpression + ".trim()" +
+      ": " + baseValueExpression + ")";
+  }
+  if (number) {
+    valueExpression = "_n(" + valueExpression + ")";
+  }
+  var assignment = genAssignmentCode(value, valueExpression);
+
+  el.model = {
+    value: ("(" + value + ")"),
+    expression: JSON.stringify(value),
+    callback: ("function (" + baseValueExpression + ") {" + assignment + "}")
+  };
+}
+
 /**
  * Cross-platform codegen helper for generating v-model value assignment code.
  */
-function genAssignmentCode(value, assignment) {
-    var res = parseModel(value);
-    if (res.key === null) {
-        return (value + "=" + assignment);
-    }
-    else {
-        return ("$set(" + (res.exp) + ", " + (res.key) + ", " + assignment + ")");
-    }
-}
+function genAssignmentCode (
+  value,
+  assignment
+) {
+  var res = parseModel(value);
+  if (res.key === null) {
+    return (value + "=" + assignment)
+  } else {
+    return ("$set(" + (res.exp) + ", " + (res.key) + ", " + assignment + ")")
+  }
+}
+
 /**
  * Parse a v-model expression into a base path and a final key segment.
  * Handles both dot-path and possible square brackets.
@@ -3446,81 +3481,92 @@
  * - test.xxx.a["asa"][test1[key]]
  *
  */
+
 var len, str, chr, index, expressionPos, expressionEndPos;
-function parseModel(val) {
-    // Fix https://github.com/vuejs/vue/pull/7730
-    // allow v-model="obj.val " (trailing whitespace)
-    val = val.trim();
-    len = val.length;
-    if (val.indexOf('[') < 0 || val.lastIndexOf(']') < len - 1) {
-        index = val.lastIndexOf('.');
-        if (index > -1) {
-            return {
-                exp: val.slice(0, index),
-                key: '"' + val.slice(index + 1) + '"',
-            };
-        }
-        else {
-            return {
-                exp: val,
-                key: null,
-            };
-        }
-    }
-    str = val;
-    index = expressionPos = expressionEndPos = 0;
-    while (!eof()) {
-        chr = next();
-        /* istanbul ignore if */
-        if (isStringStart(chr)) {
-            parseString(chr);
-        }
-        else if (chr === 0x5b) {
-            parseBracket(chr);
-        }
-    }
-    return {
-        exp: val.slice(0, expressionPos),
-        key: val.slice(expressionPos + 1, expressionEndPos),
-    };
-}
-function next() {
-    return str.charCodeAt(++index);
-}
-function eof() {
-    return index >= len;
-}
-function isStringStart(chr) {
-    return chr === 0x22 || chr === 0x27;
-}
-function parseBracket(chr) {
-    var inBracket = 1;
-    expressionPos = index;
-    while (!eof()) {
-        chr = next();
-        if (isStringStart(chr)) {
-            parseString(chr);
-            continue;
-        }
-        if (chr === 0x5b)
-            { inBracket++; }
-        if (chr === 0x5d)
-            { inBracket--; }
-        if (inBracket === 0) {
-            expressionEndPos = index;
-            break;
-        }
-    }
-}
-function parseString(chr) {
-    var stringQuote = chr;
-    while (!eof()) {
-        chr = next();
-        if (chr === stringQuote) {
-            break;
-        }
-    }
-}
+
+
+
+function parseModel (val) {
+  // Fix https://github.com/vuejs/vue/pull/7730
+  // allow v-model="obj.val " (trailing whitespace)
+  val = val.trim();
+  len = val.length;
+
+  if (val.indexOf('[') < 0 || val.lastIndexOf(']') < len - 1) {
+    index = val.lastIndexOf('.');
+    if (index > -1) {
+      return {
+        exp: val.slice(0, index),
+        key: '"' + val.slice(index + 1) + '"'
+      }
+    } else {
+      return {
+        exp: val,
+        key: null
+      }
+    }
+  }
+
+  str = val;
+  index = expressionPos = expressionEndPos = 0;
+
+  while (!eof()) {
+    chr = next();
+    /* istanbul ignore if */
+    if (isStringStart(chr)) {
+      parseString(chr);
+    } else if (chr === 0x5B) {
+      parseBracket(chr);
+    }
+  }
+
+  return {
+    exp: val.slice(0, expressionPos),
+    key: val.slice(expressionPos + 1, expressionEndPos)
+  }
+}
+
+function next () {
+  return str.charCodeAt(++index)
+}
+
+function eof () {
+  return index >= len
+}
+
+function isStringStart (chr) {
+  return chr === 0x22 || chr === 0x27
+}
+
+function parseBracket (chr) {
+  var inBracket = 1;
+  expressionPos = index;
+  while (!eof()) {
+    chr = next();
+    if (isStringStart(chr)) {
+      parseString(chr);
+      continue
+    }
+    if (chr === 0x5B) { inBracket++; }
+    if (chr === 0x5D) { inBracket--; }
+    if (inBracket === 0) {
+      expressionEndPos = index;
+      break
+    }
+  }
+}
+
+function parseString (chr) {
+  var stringQuote = chr;
+  while (!eof()) {
+    chr = next();
+    if (chr === stringQuote) {
+      break
+    }
+  }
+}
+
+/*  */
 
 var onRE = /^@|^v-on:/;
 var dirRE = /^v-|^@|^:|^#/;
@@ -3528,19 +3574,22 @@
 var forIteratorRE = /,([^,\}\]]*)(?:,([^,\}\]]*))?$/;
 var stripParensRE = /^\(|\)$/g;
 var dynamicArgRE = /^\[.*\]$/;
+
 var argRE = /:(.*)$/;
 var bindRE = /^:|^\.|^v-bind:/;
 var modifierRE = /\.[^.\]]+(?=[^\]]*$)/g;
+
 var slotRE = /^v-slot(:|$)|^#/;
+
 var lineBreakRE = /[\r\n]/;
 var whitespaceRE = /[ \f\t\r\n]+/g;
-<<<<<<< HEAD
-=======
-
->>>>>>> 6aa11872
+
 var invalidAttributeRE = /[\s"'<>\/=]/;
-var decodeHTMLCached = cached(he__default['default'].decode);
+
+var decodeHTMLCached = cached(he.decode);
+
 var emptySlotScopeToken = "_empty_";
+
 // configurable state
 var warn$1;
 var delimiters;
@@ -3551,48 +3600,26 @@
 var platformMustUseProp;
 var platformGetTagNamespace;
 var maybeComponent;
-function createASTElement(tag, attrs, parent) {
-    return {
-        type: 1,
-        tag: tag,
-        attrsList: attrs,
-        attrsMap: makeAttrsMap(attrs),
-        rawAttrsMap: {},
-        parent: parent,
-        children: [],
-    };
-}
+
+function createASTElement (
+  tag,
+  attrs,
+  parent
+) {
+  return {
+    type: 1,
+    tag: tag,
+    attrsList: attrs,
+    attrsMap: makeAttrsMap(attrs),
+    rawAttrsMap: {},
+    parent: parent,
+    children: []
+  }
+}
+
 /**
  * Convert HTML string to AST.
  */
-<<<<<<< HEAD
-function parse(template, options) {
-    warn$1 = options.warn || baseWarn;
-    platformIsPreTag = options.isPreTag || no;
-    platformMustUseProp = options.mustUseProp || no;
-    platformGetTagNamespace = options.getTagNamespace || no;
-    var isReservedTag = options.isReservedTag || no;
-    maybeComponent = function (el) { return !!(el.component ||
-        el.attrsMap[':is'] ||
-        el.attrsMap['v-bind:is'] ||
-        !(el.attrsMap.is ? isReservedTag(el.attrsMap.is) : isReservedTag(el.tag))); };
-    transforms = pluckModuleFunction(options.modules, 'transformNode');
-    preTransforms = pluckModuleFunction(options.modules, 'preTransformNode');
-    postTransforms = pluckModuleFunction(options.modules, 'postTransformNode');
-    delimiters = options.delimiters;
-    var stack = [];
-    var preserveWhitespace = options.preserveWhitespace !== false;
-    var whitespaceOption = options.whitespace;
-    var root;
-    var currentParent;
-    var inVPre = false;
-    var inPre = false;
-    var warned = false;
-    function warnOnce(msg, range) {
-        if (!warned) {
-            warned = true;
-            warn$1(msg, range);
-=======
 function parse (
   template,
   options
@@ -3642,1101 +3669,1187 @@
       if (root.if && (element.elseif || element.else)) {
         {
           checkRootConstraints(element);
->>>>>>> 6aa11872
         }
-    }
-    function closeElement(element) {
-        trimEndingWhitespace(element);
-        if (!inVPre && !element.processed) {
-            element = processElement(element, options);
+        addIfCondition(root, {
+          exp: element.elseif,
+          block: element
+        });
+      } else {
+        warnOnce(
+          "Component template should contain exactly one root element. " +
+          "If you are using v-if on multiple elements, " +
+          "use v-else-if to chain them instead.",
+          { start: element.start }
+        );
+      }
+    }
+    if (currentParent && !element.forbidden) {
+      if (element.elseif || element.else) {
+        processIfConditions(element, currentParent);
+      } else {
+        if (element.slotScope) {
+          // scoped slot
+          // keep it in the children list so that v-else(-if) conditions can
+          // find it as the prev node.
+          var name = element.slotTarget || '"default"'
+          ;(currentParent.scopedSlots || (currentParent.scopedSlots = {}))[name] = element;
         }
-        // tree management
-        if (!stack.length && element !== root) {
-            // allow root elements with v-if, v-else-if and v-else
-            if (root.if && (element.elseif || element.else)) {
-                {
-                    checkRootConstraints(element);
-                }
-                addIfCondition(root, {
-                    exp: element.elseif,
-                    block: element,
-                });
-            }
-            else {
-                warnOnce("Component template should contain exactly one root element. " +
-                    "If you are using v-if on multiple elements, " +
-                    "use v-else-if to chain them instead.", { start: element.start });
-            }
+        currentParent.children.push(element);
+        element.parent = currentParent;
+      }
+    }
+
+    // final children cleanup
+    // filter out scoped slots
+    element.children = element.children.filter(function (c) { return !(c).slotScope; });
+    // remove trailing whitespace node again
+    trimEndingWhitespace(element);
+
+    // check pre state
+    if (element.pre) {
+      inVPre = false;
+    }
+    if (platformIsPreTag(element.tag)) {
+      inPre = false;
+    }
+    // apply post-transforms
+    for (var i = 0; i < postTransforms.length; i++) {
+      postTransforms[i](element, options);
+    }
+  }
+
+  function trimEndingWhitespace (el) {
+    // remove trailing whitespace node
+    if (!inPre) {
+      var lastNode;
+      while (
+        (lastNode = el.children[el.children.length - 1]) &&
+        lastNode.type === 3 &&
+        lastNode.text === ' '
+      ) {
+        el.children.pop();
+      }
+    }
+  }
+
+  function checkRootConstraints (el) {
+    if (el.tag === 'slot' || el.tag === 'template') {
+      warnOnce(
+        "Cannot use <" + (el.tag) + "> as component root element because it may " +
+        'contain multiple nodes.',
+        { start: el.start }
+      );
+    }
+    if (el.attrsMap.hasOwnProperty('v-for')) {
+      warnOnce(
+        'Cannot use v-for on stateful component root element because ' +
+        'it renders multiple elements.',
+        el.rawAttrsMap['v-for']
+      );
+    }
+  }
+
+  parseHTML(template, {
+    warn: warn$1,
+    expectHTML: options.expectHTML,
+    isUnaryTag: options.isUnaryTag,
+    canBeLeftOpenTag: options.canBeLeftOpenTag,
+    shouldDecodeNewlines: options.shouldDecodeNewlines,
+    shouldDecodeNewlinesForHref: options.shouldDecodeNewlinesForHref,
+    shouldKeepComment: options.comments,
+    outputSourceRange: options.outputSourceRange,
+    start: function start (tag, attrs, unary, start$1, end) {
+      // check namespace.
+      // inherit parent ns if there is one
+      var ns = (currentParent && currentParent.ns) || platformGetTagNamespace(tag);
+
+      // handle IE svg bug
+      /* istanbul ignore if */
+      if (isIE && ns === 'svg') {
+        attrs = guardIESVGBug(attrs);
+      }
+
+      var element = createASTElement(tag, attrs, currentParent);
+      if (ns) {
+        element.ns = ns;
+      }
+
+      {
+        if (options.outputSourceRange) {
+          element.start = start$1;
+          element.end = end;
+          element.rawAttrsMap = element.attrsList.reduce(function (cumulated, attr) {
+            cumulated[attr.name] = attr;
+            return cumulated
+          }, {});
         }
-        if (currentParent && !element.forbidden) {
-            if (element.elseif || element.else) {
-                processIfConditions(element, currentParent);
-            }
-            else {
-                if (element.slotScope) {
-                    // scoped slot
-                    // keep it in the children list so that v-else(-if) conditions can
-                    // find it as the prev node.
-                    var name = element.slotTarget || '"default"';
-                    (currentParent.scopedSlots || (currentParent.scopedSlots = {}))[name] = element;
-                }
-                currentParent.children.push(element);
-                element.parent = currentParent;
-            }
+        attrs.forEach(function (attr) {
+          if (invalidAttributeRE.test(attr.name)) {
+            warn$1(
+              "Invalid dynamic argument expression: attribute names cannot contain " +
+              "spaces, quotes, <, >, / or =.",
+              {
+                start: attr.start + attr.name.indexOf("["),
+                end: attr.start + attr.name.length
+              }
+            );
+          }
+        });
+      }
+
+      if (isForbiddenTag(element) && !isServerRendering()) {
+        element.forbidden = true;
+        warn$1(
+          'Templates should only be responsible for mapping the state to the ' +
+          'UI. Avoid placing tags with side-effects in your templates, such as ' +
+          "<" + tag + ">" + ', as they will not be parsed.',
+          { start: element.start }
+        );
+      }
+
+      // apply pre-transforms
+      for (var i = 0; i < preTransforms.length; i++) {
+        element = preTransforms[i](element, options) || element;
+      }
+
+      if (!inVPre) {
+        processPre(element);
+        if (element.pre) {
+          inVPre = true;
         }
-        // final children cleanup
-        // filter out scoped slots
-        element.children = element.children.filter(function (c) { return !c.slotScope; });
-        // remove trailing whitespace node again
-        trimEndingWhitespace(element);
-        // check pre state
-        if (element.pre) {
-            inVPre = false;
+      }
+      if (platformIsPreTag(element.tag)) {
+        inPre = true;
+      }
+      if (inVPre) {
+        processRawAttrs(element);
+      } else if (!element.processed) {
+        // structural directives
+        processFor(element);
+        processIf(element);
+        processOnce(element);
+      }
+
+      if (!root) {
+        root = element;
+        {
+          checkRootConstraints(root);
         }
-        if (platformIsPreTag(element.tag)) {
-            inPre = false;
+      }
+
+      if (!unary) {
+        currentParent = element;
+        stack.push(element);
+      } else {
+        closeElement(element);
+      }
+    },
+
+    end: function end (tag, start, end$1) {
+      var element = stack[stack.length - 1];
+      // pop stack
+      stack.length -= 1;
+      currentParent = stack[stack.length - 1];
+      if (options.outputSourceRange) {
+        element.end = end$1;
+      }
+      closeElement(element);
+    },
+
+    chars: function chars (text, start, end) {
+      if (!currentParent) {
+        {
+          if (text === template) {
+            warnOnce(
+              'Component template requires a root element, rather than just text.',
+              { start: start }
+            );
+          } else if ((text = text.trim())) {
+            warnOnce(
+              ("text \"" + text + "\" outside root element will be ignored."),
+              { start: start }
+            );
+          }
         }
-        // apply post-transforms
-        for (var i = 0; i < postTransforms.length; i++) {
-            postTransforms[i](element, options);
+        return
+      }
+      // IE textarea placeholder bug
+      /* istanbul ignore if */
+      if (isIE &&
+        currentParent.tag === 'textarea' &&
+        currentParent.attrsMap.placeholder === text
+      ) {
+        return
+      }
+      var children = currentParent.children;
+      if (inPre || text.trim()) {
+        text = isTextTag(currentParent) ? text : decodeHTMLCached(text);
+      } else if (!children.length) {
+        // remove the whitespace-only node right after an opening tag
+        text = '';
+      } else if (whitespaceOption) {
+        if (whitespaceOption === 'condense') {
+          // in condense mode, remove the whitespace node if it contains
+          // line break, otherwise condense to a single space
+          text = lineBreakRE.test(text) ? '' : ' ';
+        } else {
+          text = ' ';
         }
-    }
-    function trimEndingWhitespace(el) {
-        // remove trailing whitespace node
-        if (!inPre) {
-            var lastNode;
-            while ((lastNode = el.children[el.children.length - 1]) &&
-                lastNode.type === 3 &&
-                lastNode.text === ' ') {
-                el.children.pop();
-            }
+      } else {
+        text = preserveWhitespace ? ' ' : '';
+      }
+      if (text) {
+        if (!inPre && whitespaceOption === 'condense') {
+          // condense consecutive whitespaces into single space
+          text = text.replace(whitespaceRE, ' ');
         }
-    }
-    function checkRootConstraints(el) {
-        if (el.tag === 'slot' || el.tag === 'template') {
-            warnOnce("Cannot use <" + (el.tag) + "> as component root element because it may " +
-                'contain multiple nodes.', { start: el.start });
+        var res;
+        var child;
+        if (!inVPre && text !== ' ' && (res = parseText(text, delimiters))) {
+          child = {
+            type: 2,
+            expression: res.expression,
+            tokens: res.tokens,
+            text: text
+          };
+        } else if (text !== ' ' || !children.length || children[children.length - 1].text !== ' ') {
+          child = {
+            type: 3,
+            text: text
+          };
         }
-        if (el.attrsMap.hasOwnProperty('v-for')) {
-            warnOnce('Cannot use v-for on stateful component root element because ' +
-                'it renders multiple elements.', el.rawAttrsMap['v-for']);
+        if (child) {
+          if (options.outputSourceRange) {
+            child.start = start;
+            child.end = end;
+          }
+          children.push(child);
         }
-    }
-    parseHTML(template, {
-        warn: warn$1,
-        expectHTML: options.expectHTML,
-        isUnaryTag: options.isUnaryTag,
-        canBeLeftOpenTag: options.canBeLeftOpenTag,
-        shouldDecodeNewlines: options.shouldDecodeNewlines,
-        shouldDecodeNewlinesForHref: options.shouldDecodeNewlinesForHref,
-        shouldKeepComment: options.comments,
-        outputSourceRange: options.outputSourceRange,
-        start: function start(tag, attrs, unary, start$1, end) {
-            // check namespace.
-            // inherit parent ns if there is one
-            var ns = (currentParent && currentParent.ns) || platformGetTagNamespace(tag);
-            // handle IE svg bug
-            /* istanbul ignore if */
-            if (isIE && ns === 'svg') {
-                attrs = guardIESVGBug(attrs);
-            }
-            var element = createASTElement(tag, attrs, currentParent);
-            if (ns) {
-                element.ns = ns;
-            }
-            {
-                if (options.outputSourceRange) {
-                    element.start = start$1;
-                    element.end = end;
-                    element.rawAttrsMap = element.attrsList.reduce(function (cumulated, attr) {
-                        cumulated[attr.name] = attr;
-                        return cumulated;
-                    }, {});
-                }
-                attrs.forEach(function (attr) {
-                    if (invalidAttributeRE.test(attr.name)) {
-                        warn$1("Invalid dynamic argument expression: attribute names cannot contain " +
-                            "spaces, quotes, <, >, / or =.", {
-                            start: attr.start + attr.name.indexOf("["),
-                            end: attr.start + attr.name.length,
-                        });
-                    }
-                });
-            }
-            if (isForbiddenTag(element) && !isServerRendering()) {
-                element.forbidden = true;
-                warn$1('Templates should only be responsible for mapping the state to the ' +
-                        'UI. Avoid placing tags with side-effects in your templates, such as ' +
-                        "<" + tag + ">" +
-                        ', as they will not be parsed.', { start: element.start });
-            }
-            // apply pre-transforms
-            for (var i = 0; i < preTransforms.length; i++) {
-                element = preTransforms[i](element, options) || element;
-            }
-            if (!inVPre) {
-                processPre(element);
-                if (element.pre) {
-                    inVPre = true;
-                }
-            }
-            if (platformIsPreTag(element.tag)) {
-                inPre = true;
-            }
-            if (inVPre) {
-                processRawAttrs(element);
-            }
-            else if (!element.processed) {
-                // structural directives
-                processFor(element);
-                processIf(element);
-                processOnce(element);
-            }
-            if (!root) {
-                root = element;
-                {
-                    checkRootConstraints(root);
-                }
-            }
-            if (!unary) {
-                currentParent = element;
-                stack.push(element);
-            }
-            else {
-                closeElement(element);
-            }
-        },
-        end: function end(tag, start, end$1) {
-            var element = stack[stack.length - 1];
-            // pop stack
-            stack.length -= 1;
-            currentParent = stack[stack.length - 1];
-            if (options.outputSourceRange) {
-                element.end = end$1;
-            }
-            closeElement(element);
-        },
-        chars: function chars(text, start, end) {
-            if (!currentParent) {
-                {
-                    if (text === template) {
-                        warnOnce('Component template requires a root element, rather than just text.', { start: start });
-                    }
-                    else if ((text = text.trim())) {
-                        warnOnce(("text \"" + text + "\" outside root element will be ignored."), {
-                            start: start,
-                        });
-                    }
-                }
-                return;
-            }
-            // IE textarea placeholder bug
-            /* istanbul ignore if */
-            if (isIE &&
-                currentParent.tag === 'textarea' &&
-                currentParent.attrsMap.placeholder === text) {
-                return;
-            }
-            var children = currentParent.children;
-            if (inPre || text.trim()) {
-                text = isTextTag(currentParent) ? text : decodeHTMLCached(text);
-            }
-            else if (!children.length) {
-                // remove the whitespace-only node right after an opening tag
-                text = '';
-            }
-            else if (whitespaceOption) {
-                if (whitespaceOption === 'condense') {
-                    // in condense mode, remove the whitespace node if it contains
-                    // line break, otherwise condense to a single space
-                    text = lineBreakRE.test(text) ? '' : ' ';
-                }
-                else {
-                    text = ' ';
-                }
-            }
-            else {
-                text = preserveWhitespace ? ' ' : '';
-            }
-            if (text) {
-                if (!inPre && whitespaceOption === 'condense') {
-                    // condense consecutive whitespaces into single space
-                    text = text.replace(whitespaceRE, ' ');
-                }
-                var res;
-                var child;
-                if (!inVPre && text !== ' ' && (res = parseText(text, delimiters))) {
-                    child = {
-                        type: 2,
-                        expression: res.expression,
-                        tokens: res.tokens,
-                        text: text,
-                    };
-                }
-                else if (text !== ' ' ||
-                    !children.length ||
-                    children[children.length - 1].text !== ' ') {
-                    child = {
-                        type: 3,
-                        text: text,
-                    };
-                }
-                if (child) {
-                    if (options.outputSourceRange) {
-                        child.start = start;
-                        child.end = end;
-                    }
-                    children.push(child);
-                }
-            }
-        },
-        comment: function comment(text, start, end) {
-            // adding anything as a sibling to the root node is forbidden
-            // comments should still be allowed, but ignored
-            if (currentParent) {
-                var child = {
-                    type: 3,
-                    text: text,
-                    isComment: true,
-                };
-                if (options.outputSourceRange) {
-                    child.start = start;
-                    child.end = end;
-                }
-                currentParent.children.push(child);
-            }
-        },
+      }
+    },
+    comment: function comment (text, start, end) {
+      // adding anything as a sibling to the root node is forbidden
+      // comments should still be allowed, but ignored
+      if (currentParent) {
+        var child = {
+          type: 3,
+          text: text,
+          isComment: true
+        };
+        if (options.outputSourceRange) {
+          child.start = start;
+          child.end = end;
+        }
+        currentParent.children.push(child);
+      }
+    }
+  });
+  return root
+}
+
+function processPre (el) {
+  if (getAndRemoveAttr(el, 'v-pre') != null) {
+    el.pre = true;
+  }
+}
+
+function processRawAttrs (el) {
+  var list = el.attrsList;
+  var len = list.length;
+  if (len) {
+    var attrs = el.attrs = new Array(len);
+    for (var i = 0; i < len; i++) {
+      attrs[i] = {
+        name: list[i].name,
+        value: JSON.stringify(list[i].value)
+      };
+      if (list[i].start != null) {
+        attrs[i].start = list[i].start;
+        attrs[i].end = list[i].end;
+      }
+    }
+  } else if (!el.pre) {
+    // non root node in pre blocks with no attributes
+    el.plain = true;
+  }
+}
+
+function processElement (
+  element,
+  options
+) {
+  processKey(element);
+
+  // determine whether this is a plain element after
+  // removing structural attributes
+  element.plain = (
+    !element.key &&
+    !element.scopedSlots &&
+    !element.attrsList.length
+  );
+
+  processRef(element);
+  processSlotContent(element);
+  processSlotOutlet(element);
+  processComponent(element);
+  for (var i = 0; i < transforms.length; i++) {
+    element = transforms[i](element, options) || element;
+  }
+  processAttrs(element);
+  return element
+}
+
+function processKey (el) {
+  var exp = getBindingAttr(el, 'key');
+  if (exp) {
+    {
+      if (el.tag === 'template') {
+        warn$1(
+          "<template> cannot be keyed. Place the key on real elements instead.",
+          getRawBindingAttr(el, 'key')
+        );
+      }
+      if (el.for) {
+        var iterator = el.iterator2 || el.iterator1;
+        var parent = el.parent;
+        if (iterator && iterator === exp && parent && parent.tag === 'transition-group') {
+          warn$1(
+            "Do not use v-for index as key on <transition-group> children, " +
+            "this is the same as not using keys.",
+            getRawBindingAttr(el, 'key'),
+            true /* tip */
+          );
+        }
+      }
+    }
+    el.key = exp;
+  }
+}
+
+function processRef (el) {
+  var ref = getBindingAttr(el, 'ref');
+  if (ref) {
+    el.ref = ref;
+    el.refInFor = checkInFor(el);
+  }
+}
+
+function processFor (el) {
+  var exp;
+  if ((exp = getAndRemoveAttr(el, 'v-for'))) {
+    var res = parseFor(exp);
+    if (res) {
+      extend(el, res);
+    } else {
+      warn$1(
+        ("Invalid v-for expression: " + exp),
+        el.rawAttrsMap['v-for']
+      );
+    }
+  }
+}
+
+
+
+function parseFor (exp) {
+  var inMatch = exp.match(forAliasRE);
+  if (!inMatch) { return }
+  var res = {};
+  res.for = inMatch[2].trim();
+  var alias = inMatch[1].trim().replace(stripParensRE, '');
+  var iteratorMatch = alias.match(forIteratorRE);
+  if (iteratorMatch) {
+    res.alias = alias.replace(forIteratorRE, '').trim();
+    res.iterator1 = iteratorMatch[1].trim();
+    if (iteratorMatch[2]) {
+      res.iterator2 = iteratorMatch[2].trim();
+    }
+  } else {
+    res.alias = alias;
+  }
+  return res
+}
+
+function processIf (el) {
+  var exp = getAndRemoveAttr(el, 'v-if');
+  if (exp) {
+    el.if = exp;
+    addIfCondition(el, {
+      exp: exp,
+      block: el
     });
-    return root;
-}
-function processPre(el) {
-    if (getAndRemoveAttr(el, 'v-pre') != null) {
-        el.pre = true;
-    }
-}
-function processRawAttrs(el) {
-    var list = el.attrsList;
-    var len = list.length;
-    if (len) {
-        var attrs = (el.attrs = new Array(len));
-        for (var i = 0; i < len; i++) {
-            attrs[i] = {
-                name: list[i].name,
-                value: JSON.stringify(list[i].value),
-            };
-            if (list[i].start != null) {
-                attrs[i].start = list[i].start;
-                attrs[i].end = list[i].end;
-            }
-        }
-    }
-    else if (!el.pre) {
-        // non root node in pre blocks with no attributes
-        el.plain = true;
-    }
-}
-function processElement(element, options) {
-    processKey(element);
-    // determine whether this is a plain element after
-    // removing structural attributes
-    element.plain =
-        !element.key && !element.scopedSlots && !element.attrsList.length;
-    processRef(element);
-    processSlotContent(element);
-    processSlotOutlet(element);
-    processComponent(element);
-    for (var i = 0; i < transforms.length; i++) {
-        element = transforms[i](element, options) || element;
-    }
-    processAttrs(element);
-    return element;
-}
-function processKey(el) {
-    var exp = getBindingAttr(el, 'key');
-    if (exp) {
-        {
-            if (el.tag === 'template') {
-                warn$1("<template> cannot be keyed. Place the key on real elements instead.", getRawBindingAttr(el, 'key'));
-            }
-            if (el.for) {
-                var iterator = el.iterator2 || el.iterator1;
-                var parent = el.parent;
-                if (iterator &&
-                    iterator === exp &&
-                    parent &&
-                    parent.tag === 'transition-group') {
-                    warn$1("Do not use v-for index as key on <transition-group> children, " +
-                        "this is the same as not using keys.", getRawBindingAttr(el, 'key'), true /* tip */);
-                }
-            }
-        }
-        el.key = exp;
-    }
-}
-function processRef(el) {
-    var ref = getBindingAttr(el, 'ref');
-    if (ref) {
-        el.ref = ref;
-        el.refInFor = checkInFor(el);
-    }
-}
-function processFor(el) {
-    var exp;
-    if ((exp = getAndRemoveAttr(el, 'v-for'))) {
-        var res = parseFor(exp);
-        if (res) {
-            extend(el, res);
-        }
-        else {
-            warn$1(("Invalid v-for expression: " + exp), el.rawAttrsMap['v-for']);
-        }
-    }
-}
-function parseFor(exp) {
-    var inMatch = exp.match(forAliasRE);
-    if (!inMatch)
-        { return; }
-    var res = {};
-    res.for = inMatch[2].trim();
-    var alias = inMatch[1].trim().replace(stripParensRE, '');
-    var iteratorMatch = alias.match(forIteratorRE);
-    if (iteratorMatch) {
-        res.alias = alias.replace(forIteratorRE, '').trim();
-        res.iterator1 = iteratorMatch[1].trim();
-        if (iteratorMatch[2]) {
-            res.iterator2 = iteratorMatch[2].trim();
-        }
-    }
-    else {
-        res.alias = alias;
-    }
-    return res;
-}
-function processIf(el) {
-    var exp = getAndRemoveAttr(el, 'v-if');
-    if (exp) {
-        el.if = exp;
-        addIfCondition(el, {
-            exp: exp,
-            block: el,
-        });
-    }
-    else {
-        if (getAndRemoveAttr(el, 'v-else') != null) {
-            el.else = true;
-        }
-        var elseif = getAndRemoveAttr(el, 'v-else-if');
-        if (elseif) {
-            el.elseif = elseif;
-        }
-    }
-}
-function processIfConditions(el, parent) {
-    var prev = findPrevElement(parent.children);
-    if (prev && prev.if) {
-        addIfCondition(prev, {
-            exp: el.elseif,
-            block: el,
-        });
-    }
-    else {
-        warn$1("v-" + (el.elseif ? 'else-if="' + el.elseif + '"' : 'else') + " " +
-            "used on element <" + (el.tag) + "> without corresponding v-if.", el.rawAttrsMap[el.elseif ? 'v-else-if' : 'v-else']);
-    }
-}
-function findPrevElement(children) {
-    var i = children.length;
-    while (i--) {
-        if (children[i].type === 1) {
-            return children[i];
-        }
-        else {
-            if (children[i].text !== ' ') {
-                warn$1("text \"" + (children[i].text.trim()) + "\" between v-if and v-else(-if) " +
-                    "will be ignored.", children[i]);
-            }
-            children.pop();
-        }
-    }
-}
-function addIfCondition(el, condition) {
-    if (!el.ifConditions) {
-        el.ifConditions = [];
-    }
-    el.ifConditions.push(condition);
-}
-function processOnce(el) {
-    var once = getAndRemoveAttr(el, 'v-once');
-    if (once != null) {
-        el.once = true;
-    }
-}
+  } else {
+    if (getAndRemoveAttr(el, 'v-else') != null) {
+      el.else = true;
+    }
+    var elseif = getAndRemoveAttr(el, 'v-else-if');
+    if (elseif) {
+      el.elseif = elseif;
+    }
+  }
+}
+
+function processIfConditions (el, parent) {
+  var prev = findPrevElement(parent.children);
+  if (prev && prev.if) {
+    addIfCondition(prev, {
+      exp: el.elseif,
+      block: el
+    });
+  } else {
+    warn$1(
+      "v-" + (el.elseif ? ('else-if="' + el.elseif + '"') : 'else') + " " +
+      "used on element <" + (el.tag) + "> without corresponding v-if.",
+      el.rawAttrsMap[el.elseif ? 'v-else-if' : 'v-else']
+    );
+  }
+}
+
+function findPrevElement (children) {
+  var i = children.length;
+  while (i--) {
+    if (children[i].type === 1) {
+      return children[i]
+    } else {
+      if (children[i].text !== ' ') {
+        warn$1(
+          "text \"" + (children[i].text.trim()) + "\" between v-if and v-else(-if) " +
+          "will be ignored.",
+          children[i]
+        );
+      }
+      children.pop();
+    }
+  }
+}
+
+function addIfCondition (el, condition) {
+  if (!el.ifConditions) {
+    el.ifConditions = [];
+  }
+  el.ifConditions.push(condition);
+}
+
+function processOnce (el) {
+  var once$$1 = getAndRemoveAttr(el, 'v-once');
+  if (once$$1 != null) {
+    el.once = true;
+  }
+}
+
 // handle content being passed to a component as slot,
 // e.g. <template slot="xxx">, <div slot-scope="xxx">
-function processSlotContent(el) {
-    var slotScope;
+function processSlotContent (el) {
+  var slotScope;
+  if (el.tag === 'template') {
+    slotScope = getAndRemoveAttr(el, 'scope');
+    /* istanbul ignore if */
+    if (slotScope) {
+      warn$1(
+        "the \"scope\" attribute for scoped slots have been deprecated and " +
+        "replaced by \"slot-scope\" since 2.5. The new \"slot-scope\" attribute " +
+        "can also be used on plain elements in addition to <template> to " +
+        "denote scoped slots.",
+        el.rawAttrsMap['scope'],
+        true
+      );
+    }
+    el.slotScope = slotScope || getAndRemoveAttr(el, 'slot-scope');
+  } else if ((slotScope = getAndRemoveAttr(el, 'slot-scope'))) {
+    /* istanbul ignore if */
+    if (el.attrsMap['v-for']) {
+      warn$1(
+        "Ambiguous combined usage of slot-scope and v-for on <" + (el.tag) + "> " +
+        "(v-for takes higher priority). Use a wrapper <template> for the " +
+        "scoped slot to make it clearer.",
+        el.rawAttrsMap['slot-scope'],
+        true
+      );
+    }
+    el.slotScope = slotScope;
+  }
+
+  // slot="xxx"
+  var slotTarget = getBindingAttr(el, 'slot');
+  if (slotTarget) {
+    el.slotTarget = slotTarget === '""' ? '"default"' : slotTarget;
+    el.slotTargetDynamic = !!(el.attrsMap[':slot'] || el.attrsMap['v-bind:slot']);
+    // preserve slot as an attribute for native shadow DOM compat
+    // only for non-scoped slots.
+    if (el.tag !== 'template' && !el.slotScope) {
+      addAttr(el, 'slot', slotTarget, getRawBindingAttr(el, 'slot'));
+    }
+  }
+
+  // 2.6 v-slot syntax
+  {
     if (el.tag === 'template') {
-        slotScope = getAndRemoveAttr(el, 'scope');
-        /* istanbul ignore if */
-        if (slotScope) {
-            warn$1("the \"scope\" attribute for scoped slots have been deprecated and " +
-                "replaced by \"slot-scope\" since 2.5. The new \"slot-scope\" attribute " +
-                "can also be used on plain elements in addition to <template> to " +
-                "denote scoped slots.", el.rawAttrsMap['scope'], true);
+      // v-slot on <template>
+      var slotBinding = getAndRemoveAttrByRegex(el, slotRE);
+      if (slotBinding) {
+        {
+          if (el.slotTarget || el.slotScope) {
+            warn$1(
+              "Unexpected mixed usage of different slot syntaxes.",
+              el
+            );
+          }
+          if (el.parent && !maybeComponent(el.parent)) {
+            warn$1(
+              "<template v-slot> can only appear at the root level inside " +
+              "the receiving component",
+              el
+            );
+          }
         }
-        el.slotScope = slotScope || getAndRemoveAttr(el, 'slot-scope');
-    }
-    else if ((slotScope = getAndRemoveAttr(el, 'slot-scope'))) {
-        /* istanbul ignore if */
-        if (el.attrsMap['v-for']) {
-            warn$1("Ambiguous combined usage of slot-scope and v-for on <" + (el.tag) + "> " +
-                "(v-for takes higher priority). Use a wrapper <template> for the " +
-                "scoped slot to make it clearer.", el.rawAttrsMap['slot-scope'], true);
+        var ref = getSlotName(slotBinding);
+        var name = ref.name;
+        var dynamic = ref.dynamic;
+        el.slotTarget = name;
+        el.slotTargetDynamic = dynamic;
+        el.slotScope = slotBinding.value || emptySlotScopeToken; // force it into a scoped slot for perf
+      }
+    } else {
+      // v-slot on component, denotes default slot
+      var slotBinding$1 = getAndRemoveAttrByRegex(el, slotRE);
+      if (slotBinding$1) {
+        {
+          if (!maybeComponent(el)) {
+            warn$1(
+              "v-slot can only be used on components or <template>.",
+              slotBinding$1
+            );
+          }
+          if (el.slotScope || el.slotTarget) {
+            warn$1(
+              "Unexpected mixed usage of different slot syntaxes.",
+              el
+            );
+          }
+          if (el.scopedSlots) {
+            warn$1(
+              "To avoid scope ambiguity, the default slot should also use " +
+              "<template> syntax when there are other named slots.",
+              slotBinding$1
+            );
+          }
         }
-        el.slotScope = slotScope;
-    }
-    // slot="xxx"
-    var slotTarget = getBindingAttr(el, 'slot');
-    if (slotTarget) {
-        el.slotTarget = slotTarget === '""' ? '"default"' : slotTarget;
-        el.slotTargetDynamic = !!(el.attrsMap[':slot'] || el.attrsMap['v-bind:slot']);
-        // preserve slot as an attribute for native shadow DOM compat
-        // only for non-scoped slots.
-        if (el.tag !== 'template' && !el.slotScope) {
-            addAttr(el, 'slot', slotTarget, getRawBindingAttr(el, 'slot'));
+        // add the component's children to its default slot
+        var slots = el.scopedSlots || (el.scopedSlots = {});
+        var ref$1 = getSlotName(slotBinding$1);
+        var name$1 = ref$1.name;
+        var dynamic$1 = ref$1.dynamic;
+        var slotContainer = slots[name$1] = createASTElement('template', [], el);
+        slotContainer.slotTarget = name$1;
+        slotContainer.slotTargetDynamic = dynamic$1;
+        slotContainer.children = el.children.filter(function (c) {
+          if (!c.slotScope) {
+            c.parent = slotContainer;
+            return true
+          }
+        });
+        slotContainer.slotScope = slotBinding$1.value || emptySlotScopeToken;
+        // remove children as they are returned from scopedSlots now
+        el.children = [];
+        // mark el non-plain so data gets generated
+        el.plain = false;
+      }
+    }
+  }
+}
+
+function getSlotName (binding) {
+  var name = binding.name.replace(slotRE, '');
+  if (!name) {
+    if (binding.name[0] !== '#') {
+      name = 'default';
+    } else {
+      warn$1(
+        "v-slot shorthand syntax requires a slot name.",
+        binding
+      );
+    }
+  }
+  return dynamicArgRE.test(name)
+    // dynamic [name]
+    ? { name: name.slice(1, -1), dynamic: true }
+    // static name
+    : { name: ("\"" + name + "\""), dynamic: false }
+}
+
+// handle <slot/> outlets
+function processSlotOutlet (el) {
+  if (el.tag === 'slot') {
+    el.slotName = getBindingAttr(el, 'name');
+    if (el.key) {
+      warn$1(
+        "`key` does not work on <slot> because slots are abstract outlets " +
+        "and can possibly expand into multiple elements. " +
+        "Use the key on a wrapping element instead.",
+        getRawBindingAttr(el, 'key')
+      );
+    }
+  }
+}
+
+function processComponent (el) {
+  var binding;
+  if ((binding = getBindingAttr(el, 'is'))) {
+    el.component = binding;
+  }
+  if (getAndRemoveAttr(el, 'inline-template') != null) {
+    el.inlineTemplate = true;
+  }
+}
+
+function processAttrs (el) {
+  var list = el.attrsList;
+  var i, l, name, rawName, value, modifiers, syncGen, isDynamic;
+  for (i = 0, l = list.length; i < l; i++) {
+    name = rawName = list[i].name;
+    value = list[i].value;
+    if (dirRE.test(name)) {
+      // mark element as dynamic
+      el.hasBindings = true;
+      // modifiers
+      modifiers = parseModifiers(name.replace(dirRE, ''));
+      // support .foo shorthand syntax for the .prop modifier
+      if (modifiers) {
+        name = name.replace(modifierRE, '');
+      }
+      if (bindRE.test(name)) { // v-bind
+        name = name.replace(bindRE, '');
+        value = parseFilters(value);
+        isDynamic = dynamicArgRE.test(name);
+        if (isDynamic) {
+          name = name.slice(1, -1);
         }
-    }
-    // 2.6 v-slot syntax
-    {
-        if (el.tag === 'template') {
-            // v-slot on <template>
-            var slotBinding = getAndRemoveAttrByRegex(el, slotRE);
-            if (slotBinding) {
-                {
-                    if (el.slotTarget || el.slotScope) {
-                        warn$1("Unexpected mixed usage of different slot syntaxes.", el);
-                    }
-                    if (el.parent && !maybeComponent(el.parent)) {
-                        warn$1("<template v-slot> can only appear at the root level inside " +
-                            "the receiving component", el);
-                    }
-                }
-                var ref = getSlotName(slotBinding);
-                var name = ref.name;
-                var dynamic = ref.dynamic;
-                el.slotTarget = name;
-                el.slotTargetDynamic = dynamic;
-                el.slotScope = slotBinding.value || emptySlotScopeToken; // force it into a scoped slot for perf
+        if (
+          value.trim().length === 0
+        ) {
+          warn$1(
+            ("The value for a v-bind expression cannot be empty. Found in \"v-bind:" + name + "\"")
+          );
+        }
+        if (modifiers) {
+          if (modifiers.prop && !isDynamic) {
+            name = camelize(name);
+            if (name === 'innerHtml') { name = 'innerHTML'; }
+          }
+          if (modifiers.camel && !isDynamic) {
+            name = camelize(name);
+          }
+          if (modifiers.sync) {
+            syncGen = genAssignmentCode(value, "$event");
+            if (!isDynamic) {
+              addHandler(
+                el,
+                ("update:" + (camelize(name))),
+                syncGen,
+                null,
+                false,
+                warn$1,
+                list[i]
+              );
+              if (hyphenate(name) !== camelize(name)) {
+                addHandler(
+                  el,
+                  ("update:" + (hyphenate(name))),
+                  syncGen,
+                  null,
+                  false,
+                  warn$1,
+                  list[i]
+                );
+              }
+            } else {
+              // handler w/ dynamic event name
+              addHandler(
+                el,
+                ("\"update:\"+(" + name + ")"),
+                syncGen,
+                null,
+                false,
+                warn$1,
+                list[i],
+                true // dynamic
+              );
             }
+          }
         }
-        else {
-            // v-slot on component, denotes default slot
-            var slotBinding$1 = getAndRemoveAttrByRegex(el, slotRE);
-            if (slotBinding$1) {
-                {
-                    if (!maybeComponent(el)) {
-                        warn$1("v-slot can only be used on components or <template>.", slotBinding$1);
-                    }
-                    if (el.slotScope || el.slotTarget) {
-                        warn$1("Unexpected mixed usage of different slot syntaxes.", el);
-                    }
-                    if (el.scopedSlots) {
-                        warn$1("To avoid scope ambiguity, the default slot should also use " +
-                            "<template> syntax when there are other named slots.", slotBinding$1);
-                    }
-                }
-                // add the component's children to its default slot
-                var slots = el.scopedSlots || (el.scopedSlots = {});
-                var ref$1 = getSlotName(slotBinding$1);
-                var name$1 = ref$1.name;
-                var dynamic$1 = ref$1.dynamic;
-                var slotContainer = (slots[name$1] = createASTElement('template', [], el));
-                slotContainer.slotTarget = name$1;
-                slotContainer.slotTargetDynamic = dynamic$1;
-                slotContainer.children = el.children.filter(function (c) {
-                    if (!c.slotScope) {
-                        c.parent = slotContainer;
-                        return true;
-                    }
-                });
-                slotContainer.slotScope = slotBinding$1.value || emptySlotScopeToken;
-                // remove children as they are returned from scopedSlots now
-                el.children = [];
-                // mark el non-plain so data gets generated
-                el.plain = false;
-            }
+        if ((modifiers && modifiers.prop) || (
+          !el.component && platformMustUseProp(el.tag, el.attrsMap.type, name)
+        )) {
+          addProp(el, name, value, list[i], isDynamic);
+        } else {
+          addAttr(el, name, value, list[i], isDynamic);
         }
-    }
-}
-function getSlotName(binding) {
-    var name = binding.name.replace(slotRE, '');
-    if (!name) {
-        if (binding.name[0] !== '#') {
-            name = 'default';
+      } else if (onRE.test(name)) { // v-on
+        name = name.replace(onRE, '');
+        isDynamic = dynamicArgRE.test(name);
+        if (isDynamic) {
+          name = name.slice(1, -1);
         }
-        else {
-            warn$1("v-slot shorthand syntax requires a slot name.", binding);
+        addHandler(el, name, value, modifiers, false, warn$1, list[i], isDynamic);
+      } else { // normal directives
+        name = name.replace(dirRE, '');
+        // parse arg
+        var argMatch = name.match(argRE);
+        var arg = argMatch && argMatch[1];
+        isDynamic = false;
+        if (arg) {
+          name = name.slice(0, -(arg.length + 1));
+          if (dynamicArgRE.test(arg)) {
+            arg = arg.slice(1, -1);
+            isDynamic = true;
+          }
         }
-    }
-    return dynamicArgRE.test(name)
-        ? // dynamic [name]
-            { name: name.slice(1, -1), dynamic: true }
-        : // static name
-            { name: ("\"" + name + "\""), dynamic: false };
-}
-// handle <slot/> outlets
-function processSlotOutlet(el) {
-    if (el.tag === 'slot') {
-        el.slotName = getBindingAttr(el, 'name');
-        if (el.key) {
-            warn$1("`key` does not work on <slot> because slots are abstract outlets " +
-                "and can possibly expand into multiple elements. " +
-                "Use the key on a wrapping element instead.", getRawBindingAttr(el, 'key'));
+        addDirective(el, name, rawName, value, arg, isDynamic, modifiers, list[i]);
+        if (name === 'model') {
+          checkForAliasModel(el, value);
         }
-    }
-}
-function processComponent(el) {
-    var binding;
-    if ((binding = getBindingAttr(el, 'is'))) {
-        el.component = binding;
-    }
-    if (getAndRemoveAttr(el, 'inline-template') != null) {
-        el.inlineTemplate = true;
-    }
-}
-function processAttrs(el) {
-    var list = el.attrsList;
-    var i, l, name, rawName, value, modifiers, syncGen, isDynamic;
-    for (i = 0, l = list.length; i < l; i++) {
-        name = rawName = list[i].name;
-        value = list[i].value;
-        if (dirRE.test(name)) {
-            // mark element as dynamic
-            el.hasBindings = true;
-            // modifiers
-            modifiers = parseModifiers(name.replace(dirRE, ''));
-            // support .foo shorthand syntax for the .prop modifier
-            if (modifiers) {
-                name = name.replace(modifierRE, '');
-            }
-            if (bindRE.test(name)) {
-                // v-bind
-                name = name.replace(bindRE, '');
-                value = parseFilters(value);
-                isDynamic = dynamicArgRE.test(name);
-                if (isDynamic) {
-                    name = name.slice(1, -1);
-                }
-                if (value.trim().length === 0) {
-                    warn$1(("The value for a v-bind expression cannot be empty. Found in \"v-bind:" + name + "\""));
-                }
-                if (modifiers) {
-                    if (modifiers.prop && !isDynamic) {
-                        name = camelize(name);
-                        if (name === 'innerHtml')
-                            { name = 'innerHTML'; }
-                    }
-                    if (modifiers.camel && !isDynamic) {
-                        name = camelize(name);
-                    }
-                    if (modifiers.sync) {
-                        syncGen = genAssignmentCode(value, "$event");
-                        if (!isDynamic) {
-                            addHandler(el, ("update:" + (camelize(name))), syncGen, null, false, warn$1, list[i]);
-                            if (hyphenate(name) !== camelize(name)) {
-                                addHandler(el, ("update:" + (hyphenate(name))), syncGen, null, false, warn$1, list[i]);
-                            }
-                        }
-                        else {
-                            // handler w/ dynamic event name
-                            addHandler(el, ("\"update:\"+(" + name + ")"), syncGen, null, false, warn$1, list[i], true // dynamic
-                            );
-                        }
-                    }
-                }
-                if ((modifiers && modifiers.prop) ||
-                    (!el.component && platformMustUseProp(el.tag, el.attrsMap.type, name))) {
-                    addProp(el, name, value, list[i], isDynamic);
-                }
-                else {
-                    addAttr(el, name, value, list[i], isDynamic);
-                }
-            }
-            else if (onRE.test(name)) {
-                // v-on
-                name = name.replace(onRE, '');
-                isDynamic = dynamicArgRE.test(name);
-                if (isDynamic) {
-                    name = name.slice(1, -1);
-                }
-                addHandler(el, name, value, modifiers, false, warn$1, list[i], isDynamic);
-            }
-            else {
-                // normal directives
-                name = name.replace(dirRE, '');
-                // parse arg
-                var argMatch = name.match(argRE);
-                var arg = argMatch && argMatch[1];
-                isDynamic = false;
-                if (arg) {
-                    name = name.slice(0, -(arg.length + 1));
-                    if (dynamicArgRE.test(arg)) {
-                        arg = arg.slice(1, -1);
-                        isDynamic = true;
-                    }
-                }
-                addDirective(el, name, rawName, value, arg, isDynamic, modifiers, list[i]);
-                if (name === 'model') {
-                    checkForAliasModel(el, value);
-                }
-            }
+      }
+    } else {
+      // literal attribute
+      {
+        var res = parseText(value, delimiters);
+        if (res) {
+          warn$1(
+            name + "=\"" + value + "\": " +
+            'Interpolation inside attributes has been removed. ' +
+            'Use v-bind or the colon shorthand instead. For example, ' +
+            'instead of <div id="{{ val }}">, use <div :id="val">.',
+            list[i]
+          );
         }
-        else {
-            // literal attribute
-            {
-                var res = parseText(value, delimiters);
-                if (res) {
-                    warn$1(name + "=\"" + value + "\": " +
-                        'Interpolation inside attributes has been removed. ' +
-                        'Use v-bind or the colon shorthand instead. For example, ' +
-                        'instead of <div id="{{ val }}">, use <div :id="val">.', list[i]);
-                }
-            }
-            addAttr(el, name, JSON.stringify(value), list[i]);
-            // #6887 firefox doesn't update muted state if set via attribute
-            // even immediately after element creation
-            if (!el.component &&
-                name === 'muted' &&
-                platformMustUseProp(el.tag, el.attrsMap.type, name)) {
-                addProp(el, name, 'true', list[i]);
-            }
-        }
-    }
-}
-function checkInFor(el) {
-    var parent = el;
-    while (parent) {
-        if (parent.for !== undefined) {
-            return true;
-        }
-        parent = parent.parent;
-    }
-    return false;
-}
-function parseModifiers(name) {
-    var match = name.match(modifierRE);
-    if (match) {
-        var ret = {};
-        match.forEach(function (m) {
-            ret[m.slice(1)] = true;
-        });
-        return ret;
-    }
-}
-function makeAttrsMap(attrs) {
-    var map = {};
-    for (var i = 0, l = attrs.length; i < l; i++) {
-        if (map[attrs[i].name] &&
-            !isIE &&
-            !isEdge) {
-            warn$1('duplicate attribute: ' + attrs[i].name, attrs[i]);
-        }
-        map[attrs[i].name] = attrs[i].value;
-    }
-    return map;
-}
+      }
+      addAttr(el, name, JSON.stringify(value), list[i]);
+      // #6887 firefox doesn't update muted state if set via attribute
+      // even immediately after element creation
+      if (!el.component &&
+          name === 'muted' &&
+          platformMustUseProp(el.tag, el.attrsMap.type, name)) {
+        addProp(el, name, 'true', list[i]);
+      }
+    }
+  }
+}
+
+function checkInFor (el) {
+  var parent = el;
+  while (parent) {
+    if (parent.for !== undefined) {
+      return true
+    }
+    parent = parent.parent;
+  }
+  return false
+}
+
+function parseModifiers (name) {
+  var match = name.match(modifierRE);
+  if (match) {
+    var ret = {};
+    match.forEach(function (m) { ret[m.slice(1)] = true; });
+    return ret
+  }
+}
+
+function makeAttrsMap (attrs) {
+  var map = {};
+  for (var i = 0, l = attrs.length; i < l; i++) {
+    if (
+      map[attrs[i].name] && !isIE && !isEdge
+    ) {
+      warn$1('duplicate attribute: ' + attrs[i].name, attrs[i]);
+    }
+    map[attrs[i].name] = attrs[i].value;
+  }
+  return map
+}
+
 // for script (e.g. type="x/template") or style, do not decode content
-function isTextTag(el) {
-    return el.tag === 'script' || el.tag === 'style';
-}
-function isForbiddenTag(el) {
-    return (el.tag === 'style' ||
-        (el.tag === 'script' &&
-            (!el.attrsMap.type || el.attrsMap.type === 'text/javascript')));
-}
+function isTextTag (el) {
+  return el.tag === 'script' || el.tag === 'style'
+}
+
+function isForbiddenTag (el) {
+  return (
+    el.tag === 'style' ||
+    (el.tag === 'script' && (
+      !el.attrsMap.type ||
+      el.attrsMap.type === 'text/javascript'
+    ))
+  )
+}
+
 var ieNSBug = /^xmlns:NS\d+/;
 var ieNSPrefix = /^NS\d+:/;
+
 /* istanbul ignore next */
-function guardIESVGBug(attrs) {
-    var res = [];
-    for (var i = 0; i < attrs.length; i++) {
-        var attr = attrs[i];
-        if (!ieNSBug.test(attr.name)) {
-            attr.name = attr.name.replace(ieNSPrefix, '');
-            res.push(attr);
-        }
-    }
-    return res;
-}
-function checkForAliasModel(el, value) {
-    var _el = el;
-    while (_el) {
-        if (_el.for && _el.alias === value) {
-            warn$1("<" + (el.tag) + " v-model=\"" + value + "\">: " +
-                "You are binding v-model directly to a v-for iteration alias. " +
-                "This will not be able to modify the v-for source array because " +
-                "writing to the alias is like modifying a function local variable. " +
-                "Consider using an array of objects and use v-model on an object property instead.", el.rawAttrsMap['v-model']);
-        }
-        _el = _el.parent;
-    }
-}
-
-/**
- * Expand input[v-model] with dynamic type bindings into v-if-else chains
- * Turn this:
- *   <input v-model="data[type]" :type="type">
- * into this:
- *   <input v-if="type === 'checkbox'" type="checkbox" v-model="data[type]">
- *   <input v-else-if="type === 'radio'" type="radio" v-model="data[type]">
- *   <input v-else :type="type" v-model="data[type]">
- */
-function preTransformNode(el, options) {
-    if (el.tag === 'input') {
-        var map = el.attrsMap;
-        if (!map['v-model']) {
-            return;
-        }
-        var typeBinding;
-        if (map[':type'] || map['v-bind:type']) {
-            typeBinding = getBindingAttr(el, 'type');
-        }
-        if (!map.type && !typeBinding && map['v-bind']) {
-            typeBinding = "(" + (map['v-bind']) + ").type";
-        }
-        if (typeBinding) {
-            var ifCondition = getAndRemoveAttr(el, 'v-if', true);
-            var ifConditionExtra = ifCondition ? ("&&(" + ifCondition + ")") : "";
-            var hasElse = getAndRemoveAttr(el, 'v-else', true) != null;
-            var elseIfCondition = getAndRemoveAttr(el, 'v-else-if', true);
-            // 1. checkbox
-            var branch0 = cloneASTElement(el);
-            // process for on the main node
-            processFor(branch0);
-            addRawAttr(branch0, 'type', 'checkbox');
-            processElement(branch0, options);
-            branch0.processed = true; // prevent it from double-processed
-            branch0.if = "(" + typeBinding + ")==='checkbox'" + ifConditionExtra;
-            addIfCondition(branch0, {
-                exp: branch0.if,
-                block: branch0,
-            });
-            // 2. add radio else-if condition
-            var branch1 = cloneASTElement(el);
-            getAndRemoveAttr(branch1, 'v-for', true);
-            addRawAttr(branch1, 'type', 'radio');
-            processElement(branch1, options);
-            addIfCondition(branch0, {
-                exp: "(" + typeBinding + ")==='radio'" + ifConditionExtra,
-                block: branch1,
-            });
-            // 3. other
-            var branch2 = cloneASTElement(el);
-            getAndRemoveAttr(branch2, 'v-for', true);
-            addRawAttr(branch2, ':type', typeBinding);
-            processElement(branch2, options);
-            addIfCondition(branch0, {
-                exp: ifCondition,
-                block: branch2,
-            });
-            if (hasElse) {
-                branch0.else = true;
-            }
-            else if (elseIfCondition) {
-                branch0.elseif = elseIfCondition;
-            }
-            return branch0;
-        }
-    }
-}
-function cloneASTElement(el) {
-    return createASTElement(el.tag, el.attrsList.slice(), el.parent);
-}
+function guardIESVGBug (attrs) {
+  var res = [];
+  for (var i = 0; i < attrs.length; i++) {
+    var attr = attrs[i];
+    if (!ieNSBug.test(attr.name)) {
+      attr.name = attr.name.replace(ieNSPrefix, '');
+      res.push(attr);
+    }
+  }
+  return res
+}
+
+function checkForAliasModel (el, value) {
+  var _el = el;
+  while (_el) {
+    if (_el.for && _el.alias === value) {
+      warn$1(
+        "<" + (el.tag) + " v-model=\"" + value + "\">: " +
+        "You are binding v-model directly to a v-for iteration alias. " +
+        "This will not be able to modify the v-for source array because " +
+        "writing to the alias is like modifying a function local variable. " +
+        "Consider using an array of objects and use v-model on an object property instead.",
+        el.rawAttrsMap['v-model']
+      );
+    }
+    _el = _el.parent;
+  }
+}
+
+/*  */
+
+function preTransformNode (el, options) {
+  if (el.tag === 'input') {
+    var map = el.attrsMap;
+    if (!map['v-model']) {
+      return
+    }
+
+    var typeBinding;
+    if (map[':type'] || map['v-bind:type']) {
+      typeBinding = getBindingAttr(el, 'type');
+    }
+    if (!map.type && !typeBinding && map['v-bind']) {
+      typeBinding = "(" + (map['v-bind']) + ").type";
+    }
+
+    if (typeBinding) {
+      var ifCondition = getAndRemoveAttr(el, 'v-if', true);
+      var ifConditionExtra = ifCondition ? ("&&(" + ifCondition + ")") : "";
+      var hasElse = getAndRemoveAttr(el, 'v-else', true) != null;
+      var elseIfCondition = getAndRemoveAttr(el, 'v-else-if', true);
+      // 1. checkbox
+      var branch0 = cloneASTElement(el);
+      // process for on the main node
+      processFor(branch0);
+      addRawAttr(branch0, 'type', 'checkbox');
+      processElement(branch0, options);
+      branch0.processed = true; // prevent it from double-processed
+      branch0.if = "(" + typeBinding + ")==='checkbox'" + ifConditionExtra;
+      addIfCondition(branch0, {
+        exp: branch0.if,
+        block: branch0
+      });
+      // 2. add radio else-if condition
+      var branch1 = cloneASTElement(el);
+      getAndRemoveAttr(branch1, 'v-for', true);
+      addRawAttr(branch1, 'type', 'radio');
+      processElement(branch1, options);
+      addIfCondition(branch0, {
+        exp: "(" + typeBinding + ")==='radio'" + ifConditionExtra,
+        block: branch1
+      });
+      // 3. other
+      var branch2 = cloneASTElement(el);
+      getAndRemoveAttr(branch2, 'v-for', true);
+      addRawAttr(branch2, ':type', typeBinding);
+      processElement(branch2, options);
+      addIfCondition(branch0, {
+        exp: ifCondition,
+        block: branch2
+      });
+
+      if (hasElse) {
+        branch0.else = true;
+      } else if (elseIfCondition) {
+        branch0.elseif = elseIfCondition;
+      }
+
+      return branch0
+    }
+  }
+}
+
+function cloneASTElement (el) {
+  return createASTElement(el.tag, el.attrsList.slice(), el.parent)
+}
+
 var model$1 = {
-    preTransformNode: preTransformNode,
+  preTransformNode: preTransformNode
 };
 
-var modules = [klass, style, model$1];
-
-var warn;
+var modules$1 = [
+  klass,
+  style,
+  model$1
+];
+
+/*  */
+
+var warn$2;
+
 // in some cases, the event used has to be determined at runtime
 // so we used some reserved tokens during compile.
 var RANGE_TOKEN = '__r';
-function model(el, dir, _warn) {
-    warn = _warn;
-    var value = dir.value;
-    var modifiers = dir.modifiers;
-    var tag = el.tag;
-    var type = el.attrsMap.type;
-    {
-        // inputs with type="file" are read only and setting the input's
-        // value will throw an error.
-        if (tag === 'input' && type === 'file') {
-            warn("<" + (el.tag) + " v-model=\"" + value + "\" type=\"file\">:\n" +
-                "File inputs are read only. Use a v-on:change listener instead.", el.rawAttrsMap['v-model']);
-        }
-    }
-    if (el.component) {
-        genComponentModel(el, value, modifiers);
-        // component v-model doesn't need extra runtime
-        return false;
-    }
-    else if (tag === 'select') {
-        genSelect(el, value, modifiers);
-    }
-    else if (tag === 'input' && type === 'checkbox') {
-        genCheckboxModel(el, value, modifiers);
-    }
-    else if (tag === 'input' && type === 'radio') {
-        genRadioModel(el, value, modifiers);
-    }
-    else if (tag === 'input' || tag === 'textarea') {
-        genDefaultModel(el, value, modifiers);
-    }
-    else {
-        genComponentModel(el, value, modifiers);
-        // component v-model doesn't need extra runtime
-        return false;
-    }
-    // ensure runtime directive metadata
-    return true;
-}
-function genCheckboxModel(el, value, modifiers) {
-    var number = modifiers && modifiers.number;
-    var valueBinding = getBindingAttr(el, 'value') || 'null';
-    var trueValueBinding = getBindingAttr(el, 'true-value') || 'true';
-    var falseValueBinding = getBindingAttr(el, 'false-value') || 'false';
-    addProp(el, 'checked', "Array.isArray(" + value + ")" +
-        "?_i(" + value + "," + valueBinding + ")>-1" +
-        (trueValueBinding === 'true'
-            ? (":(" + value + ")")
-            : (":_q(" + value + "," + trueValueBinding + ")")));
-    addHandler(el, 'change', "var $$a=" + value + "," +
+
+function model$2 (
+  el,
+  dir,
+  _warn
+) {
+  warn$2 = _warn;
+  var value = dir.value;
+  var modifiers = dir.modifiers;
+  var tag = el.tag;
+  var type = el.attrsMap.type;
+
+  {
+    // inputs with type="file" are read only and setting the input's
+    // value will throw an error.
+    if (tag === 'input' && type === 'file') {
+      warn$2(
+        "<" + (el.tag) + " v-model=\"" + value + "\" type=\"file\">:\n" +
+        "File inputs are read only. Use a v-on:change listener instead.",
+        el.rawAttrsMap['v-model']
+      );
+    }
+  }
+
+  if (el.component) {
+    genComponentModel(el, value, modifiers);
+    // component v-model doesn't need extra runtime
+    return false
+  } else if (tag === 'select') {
+    genSelect(el, value, modifiers);
+  } else if (tag === 'input' && type === 'checkbox') {
+    genCheckboxModel(el, value, modifiers);
+  } else if (tag === 'input' && type === 'radio') {
+    genRadioModel(el, value, modifiers);
+  } else if (tag === 'input' || tag === 'textarea') {
+    genDefaultModel(el, value, modifiers);
+  } else {
+    genComponentModel(el, value, modifiers);
+    // component v-model doesn't need extra runtime
+    return false
+  }
+
+  // ensure runtime directive metadata
+  return true
+}
+
+function genCheckboxModel (
+  el,
+  value,
+  modifiers
+) {
+  var number = modifiers && modifiers.number;
+  var valueBinding = getBindingAttr(el, 'value') || 'null';
+  var trueValueBinding = getBindingAttr(el, 'true-value') || 'true';
+  var falseValueBinding = getBindingAttr(el, 'false-value') || 'false';
+  addProp(el, 'checked',
+    "Array.isArray(" + value + ")" +
+    "?_i(" + value + "," + valueBinding + ")>-1" + (
+      trueValueBinding === 'true'
+        ? (":(" + value + ")")
+        : (":_q(" + value + "," + trueValueBinding + ")")
+    )
+  );
+  addHandler(el, 'change',
+    "var $$a=" + value + "," +
         '$$el=$event.target,' +
         "$$c=$$el.checked?(" + trueValueBinding + "):(" + falseValueBinding + ");" +
-        'if(Array.isArray($$a)){' +
-        "var $$v=" + (number ? '_n(' + valueBinding + ')' : valueBinding) + "," +
-        '$$i=_i($$a,$$v);' +
-        "if($$el.checked){$$i<0&&(" + (genAssignmentCode(value, '$$a.concat([$$v])')) + ")}" +
-        "else{$$i>-1&&(" + (genAssignmentCode(value, '$$a.slice(0,$$i).concat($$a.slice($$i+1))')) + ")}" +
-        "}else{" + (genAssignmentCode(value, '$$c')) + "}", null, true);
-}
-function genRadioModel(el, value, modifiers) {
-    var number = modifiers && modifiers.number;
-    var valueBinding = getBindingAttr(el, 'value') || 'null';
-    valueBinding = number ? ("_n(" + valueBinding + ")") : valueBinding;
-    addProp(el, 'checked', ("_q(" + value + "," + valueBinding + ")"));
-    addHandler(el, 'change', genAssignmentCode(value, valueBinding), null, true);
-}
-function genSelect(el, value, modifiers) {
-    var number = modifiers && modifiers.number;
-    var selectedVal = "Array.prototype.filter" +
-        ".call($event.target.options,function(o){return o.selected})" +
-        ".map(function(o){var val = \"_value\" in o ? o._value : o.value;" +
-        "return " + (number ? '_n(val)' : 'val') + "})";
-    var assignment = '$event.target.multiple ? $$selectedVal : $$selectedVal[0]';
-    var code = "var $$selectedVal = " + selectedVal + ";";
-    code = code + " " + (genAssignmentCode(value, assignment));
-    addHandler(el, 'change', code, null, true);
-}
-function genDefaultModel(el, value, modifiers) {
-    var type = el.attrsMap.type;
-    // warn if v-bind:value conflicts with v-model
-    // except for inputs with v-bind:type
-    {
-        var value$1 = el.attrsMap['v-bind:value'] || el.attrsMap[':value'];
-        var typeBinding = el.attrsMap['v-bind:type'] || el.attrsMap[':type'];
-        if (value$1 && !typeBinding) {
-            var binding = el.attrsMap['v-bind:value'] ? 'v-bind:value' : ':value';
-            warn(binding + "=\"" + value$1 + "\" conflicts with v-model on the same element " +
-                'because the latter already expands to a value binding internally', el.rawAttrsMap[binding]);
-        }
-    }
-    var ref = modifiers || {};
-    var lazy = ref.lazy;
-    var number = ref.number;
-    var trim = ref.trim;
-    var needCompositionGuard = !lazy && type !== 'range';
-    var event = lazy ? 'change' : type === 'range' ? RANGE_TOKEN : 'input';
-    var valueExpression = '$event.target.value';
-    if (trim) {
-        valueExpression = "$event.target.value.trim()";
-    }
-    if (number) {
-        valueExpression = "_n(" + valueExpression + ")";
-    }
-    var code = genAssignmentCode(value, valueExpression);
-    if (needCompositionGuard) {
-        code = "if($event.target.composing)return;" + code;
-    }
-    addProp(el, 'value', ("(" + value + ")"));
-    addHandler(el, event, code, null, true);
-    if (trim || number) {
-        addHandler(el, 'blur', '$forceUpdate()');
-    }
-}
-
-function text(el, dir) {
-    if (dir.value) {
-        addProp(el, 'textContent', ("_s(" + (dir.value) + ")"), dir);
-    }
-}
-
-function html(el, dir) {
-    if (dir.value) {
-        addProp(el, 'innerHTML', ("_s(" + (dir.value) + ")"), dir);
-    }
+    'if(Array.isArray($$a)){' +
+      "var $$v=" + (number ? '_n(' + valueBinding + ')' : valueBinding) + "," +
+          '$$i=_i($$a,$$v);' +
+      "if($$el.checked){$$i<0&&(" + (genAssignmentCode(value, '$$a.concat([$$v])')) + ")}" +
+      "else{$$i>-1&&(" + (genAssignmentCode(value, '$$a.slice(0,$$i).concat($$a.slice($$i+1))')) + ")}" +
+    "}else{" + (genAssignmentCode(value, '$$c')) + "}",
+    null, true
+  );
+}
+
+function genRadioModel (
+  el,
+  value,
+  modifiers
+) {
+  var number = modifiers && modifiers.number;
+  var valueBinding = getBindingAttr(el, 'value') || 'null';
+  valueBinding = number ? ("_n(" + valueBinding + ")") : valueBinding;
+  addProp(el, 'checked', ("_q(" + value + "," + valueBinding + ")"));
+  addHandler(el, 'change', genAssignmentCode(value, valueBinding), null, true);
+}
+
+function genSelect (
+  el,
+  value,
+  modifiers
+) {
+  var number = modifiers && modifiers.number;
+  var selectedVal = "Array.prototype.filter" +
+    ".call($event.target.options,function(o){return o.selected})" +
+    ".map(function(o){var val = \"_value\" in o ? o._value : o.value;" +
+    "return " + (number ? '_n(val)' : 'val') + "})";
+
+  var assignment = '$event.target.multiple ? $$selectedVal : $$selectedVal[0]';
+  var code = "var $$selectedVal = " + selectedVal + ";";
+  code = code + " " + (genAssignmentCode(value, assignment));
+  addHandler(el, 'change', code, null, true);
+}
+
+function genDefaultModel (
+  el,
+  value,
+  modifiers
+) {
+  var type = el.attrsMap.type;
+
+  // warn if v-bind:value conflicts with v-model
+  // except for inputs with v-bind:type
+  {
+    var value$1 = el.attrsMap['v-bind:value'] || el.attrsMap[':value'];
+    var typeBinding = el.attrsMap['v-bind:type'] || el.attrsMap[':type'];
+    if (value$1 && !typeBinding) {
+      var binding = el.attrsMap['v-bind:value'] ? 'v-bind:value' : ':value';
+      warn$2(
+        binding + "=\"" + value$1 + "\" conflicts with v-model on the same element " +
+        'because the latter already expands to a value binding internally',
+        el.rawAttrsMap[binding]
+      );
+    }
+  }
+
+  var ref = modifiers || {};
+  var lazy = ref.lazy;
+  var number = ref.number;
+  var trim = ref.trim;
+  var needCompositionGuard = !lazy && type !== 'range';
+  var event = lazy
+    ? 'change'
+    : type === 'range'
+      ? RANGE_TOKEN
+      : 'input';
+
+  var valueExpression = '$event.target.value';
+  if (trim) {
+    valueExpression = "$event.target.value.trim()";
+  }
+  if (number) {
+    valueExpression = "_n(" + valueExpression + ")";
+  }
+
+  var code = genAssignmentCode(value, valueExpression);
+  if (needCompositionGuard) {
+    code = "if($event.target.composing)return;" + code;
+  }
+
+  addProp(el, 'value', ("(" + value + ")"));
+  addHandler(el, event, code, null, true);
+  if (trim || number) {
+    addHandler(el, 'blur', '$forceUpdate()');
+  }
+}
+
+/*  */
+
+function text (el, dir) {
+  if (dir.value) {
+    addProp(el, 'textContent', ("_s(" + (dir.value) + ")"), dir);
+  }
+}
+
+/*  */
+
+function html (el, dir) {
+  if (dir.value) {
+    addProp(el, 'innerHTML', ("_s(" + (dir.value) + ")"), dir);
+  }
 }
 
 var directives = {
-    model: model,
-    text: text,
-    html: html,
+  model: model$2,
+  text: text,
+  html: html
 };
 
+/*  */
+
 var baseOptions = {
-    expectHTML: true,
-    modules: modules,
-    directives: directives,
-    isPreTag: isPreTag,
-    isUnaryTag: isUnaryTag,
-    mustUseProp: mustUseProp,
-    canBeLeftOpenTag: canBeLeftOpenTag,
-    isReservedTag: isReservedTag,
-    getTagNamespace: getTagNamespace,
-    // @ts-ignore
-    staticKeys: genStaticKeys(modules),
+  expectHTML: true,
+  modules: modules$1,
+  directives: directives,
+  isPreTag: isPreTag,
+  isUnaryTag: isUnaryTag,
+  mustUseProp: mustUseProp,
+  canBeLeftOpenTag: canBeLeftOpenTag,
+  isReservedTag: isReservedTag,
+  getTagNamespace: getTagNamespace,
+  staticKeys: genStaticKeys(modules$1)
 };
+
+/*  */
 
 var fnExpRE = /^([\w$_]+|\([^)]*?\))\s*=>|^function(?:\s+[\w$]+)?\s*\(/;
 var fnInvokeRE = /\([^)]*?\);*$/;
 var simplePathRE = /^[A-Za-z_$][\w$]*(?:\.[A-Za-z_$][\w$]*|\['[^']*?']|\["[^"]*?"]|\[\d+]|\[[A-Za-z_$][\w$]*])*$/;
+
 // KeyboardEvent.keyCode aliases
 var keyCodes = {
-    esc: 27,
-    tab: 9,
-    enter: 13,
-    space: 32,
-    up: 38,
-    left: 37,
-    right: 39,
-    down: 40,
-    delete: [8, 46],
+  esc: 27,
+  tab: 9,
+  enter: 13,
+  space: 32,
+  up: 38,
+  left: 37,
+  right: 39,
+  down: 40,
+  'delete': [8, 46]
 };
+
 // KeyboardEvent.key aliases
 var keyNames = {
-    // #7880: IE11 and Edge use `Esc` for Escape key name.
-    esc: ['Esc', 'Escape'],
-    tab: 'Tab',
-    enter: 'Enter',
-    // #9112: IE11 uses `Spacebar` for Space key name.
-    space: [' ', 'Spacebar'],
-    // #7806: IE11 uses key names without `Arrow` prefix for arrow keys.
-    up: ['Up', 'ArrowUp'],
-    left: ['Left', 'ArrowLeft'],
-    right: ['Right', 'ArrowRight'],
-    down: ['Down', 'ArrowDown'],
-    // #9112: IE11 uses `Del` for Delete key name.
-    delete: ['Backspace', 'Delete', 'Del'],
+  // #7880: IE11 and Edge use `Esc` for Escape key name.
+  esc: ['Esc', 'Escape'],
+  tab: 'Tab',
+  enter: 'Enter',
+  // #9112: IE11 uses `Spacebar` for Space key name.
+  space: [' ', 'Spacebar'],
+  // #7806: IE11 uses key names without `Arrow` prefix for arrow keys.
+  up: ['Up', 'ArrowUp'],
+  left: ['Left', 'ArrowLeft'],
+  right: ['Right', 'ArrowRight'],
+  down: ['Down', 'ArrowDown'],
+  // #9112: IE11 uses `Del` for Delete key name.
+  'delete': ['Backspace', 'Delete', 'Del']
 };
+
 // #4868: modifiers that prevent the execution of the listener
 // need to explicitly return null so that we can determine whether to remove
 // the listener for .once
 var genGuard = function (condition) { return ("if(" + condition + ")return null;"); };
+
 var modifierCode = {
-    stop: '$event.stopPropagation();',
-    prevent: '$event.preventDefault();',
-    self: genGuard("$event.target !== $event.currentTarget"),
-    ctrl: genGuard("!$event.ctrlKey"),
-    shift: genGuard("!$event.shiftKey"),
-    alt: genGuard("!$event.altKey"),
-    meta: genGuard("!$event.metaKey"),
-    left: genGuard("'button' in $event && $event.button !== 0"),
-    middle: genGuard("'button' in $event && $event.button !== 1"),
-    right: genGuard("'button' in $event && $event.button !== 2"),
+  stop: '$event.stopPropagation();',
+  prevent: '$event.preventDefault();',
+  self: genGuard("$event.target !== $event.currentTarget"),
+  ctrl: genGuard("!$event.ctrlKey"),
+  shift: genGuard("!$event.shiftKey"),
+  alt: genGuard("!$event.altKey"),
+  meta: genGuard("!$event.metaKey"),
+  left: genGuard("'button' in $event && $event.button !== 0"),
+  middle: genGuard("'button' in $event && $event.button !== 1"),
+  right: genGuard("'button' in $event && $event.button !== 2")
 };
-<<<<<<< HEAD
-function genHandlers(events, isNative) {
-    var prefix = isNative ? 'nativeOn:' : 'on:';
-    var staticHandlers = "";
-    var dynamicHandlers = "";
-    for (var name in events) {
-        var handlerCode = genHandler(events[name]);
-        //@ts-expect-error
-        if (events[name] && events[name].dynamic) {
-            dynamicHandlers += name + "," + handlerCode + ",";
-        }
-        else {
-            staticHandlers += "\"" + name + "\":" + handlerCode + ",";
-        }
-    }
-    staticHandlers = "{" + (staticHandlers.slice(0, -1)) + "}";
-    if (dynamicHandlers) {
-        return prefix + "_d(" + staticHandlers + ",[" + (dynamicHandlers.slice(0, -1)) + "])";
-    }
-    else {
-        return prefix + staticHandlers;
-    }
-}
-function genHandler(handler) {
-    if (!handler) {
-        return 'function(){}';
-    }
-    if (Array.isArray(handler)) {
-        return ("[" + (handler.map(function (handler) { return genHandler(handler); }).join(',')) + "]");
-    }
-    var isMethodPath = simplePathRE.test(handler.value);
-    var isFunctionExpression = fnExpRE.test(handler.value);
-    var isFunctionInvocation = simplePathRE.test(handler.value.replace(fnInvokeRE, ''));
-    if (!handler.modifiers) {
-        if (isMethodPath || isFunctionExpression) {
-            return handler.value;
-        }
-        return ("function($event){" + (isFunctionInvocation ? ("return " + (handler.value)) : handler.value) + "}"); // inline statement
-    }
-    else {
-        var code = '';
-        var genModifierCode = '';
-        var keys = [];
-        for (var key in handler.modifiers) {
-            if (modifierCode[key]) {
-                genModifierCode += modifierCode[key];
-                // left/right
-                if (keyCodes[key]) {
-                    keys.push(key);
-                }
-            }
-            else if (key === 'exact') {
-                var modifiers = handler.modifiers;
-                genModifierCode += genGuard(['ctrl', 'shift', 'alt', 'meta']
-                    .filter(function (keyModifier) { return !modifiers[keyModifier]; })
-                    .map(function (keyModifier) { return ("$event." + keyModifier + "Key"); })
-                    .join('||'));
-            }
-            else {
-                keys.push(key);
-            }
-        }
-        if (keys.length) {
-            code += genKeyFilter(keys);
-        }
-        // Make sure modifiers like prevent and stop get executed after key filtering
-        if (genModifierCode) {
-            code += genModifierCode;
-        }
-        var handlerCode = isMethodPath
-            ? ("return " + (handler.value) + ".apply(null, arguments)")
-            : isFunctionExpression
-                ? ("return (" + (handler.value) + ").apply(null, arguments)")
-                : isFunctionInvocation
-                    ? ("return " + (handler.value))
-                    : handler.value;
-        return ("function($event){" + code + handlerCode + "}");
-    }
-}
-function genKeyFilter(keys) {
-    return (
-=======
 
 function genHandlers (
   events,
@@ -4822,87 +4935,74 @@
 
 function genKeyFilter (keys) {
   return (
->>>>>>> 6aa11872
     // make sure the key filters only apply to KeyboardEvents
     // #9441: can't use 'keyCode' in $event because Chrome autofill fires fake
     // key events that do not have keyCode property...
     "if(!$event.type.indexOf('key')&&" +
-        (keys.map(genFilterCode).join('&&')) + ")return null;");
-}
-function genFilterCode(key) {
-    var keyVal = parseInt(key, 10);
-    if (keyVal) {
-        return ("$event.keyCode!==" + keyVal);
-    }
-    var keyCode = keyCodes[key];
-    var keyName = keyNames[key];
-    return ("_k($event.keyCode," +
-        (JSON.stringify(key)) + "," +
-        (JSON.stringify(keyCode)) + "," +
-        "$event.key," +
-        "" + (JSON.stringify(keyName)) +
-        ")");
-}
-
-function on(el, dir) {
-    if (dir.modifiers) {
-        warn$2("v-on without argument does not support modifiers.");
-    }
-    el.wrapListeners = function (code) { return ("_g(" + code + "," + (dir.value) + ")"); };
-}
-
-function bind(el, dir) {
-    el.wrapData = function (code) {
-        return ("_b(" + code + ",'" + (el.tag) + "'," + (dir.value) + "," + (dir.modifiers && dir.modifiers.prop ? 'true' : 'false') + (dir.modifiers && dir.modifiers.sync ? ',true' : '') + ")");
-    };
-}
-
-var baseDirectives = {
-    on: on,
-    bind: bind,
-    cloak: noop$1,
+    (keys.map(genFilterCode).join('&&')) + ")return null;"
+  )
+}
+
+function genFilterCode (key) {
+  var keyVal = parseInt(key, 10);
+  if (keyVal) {
+    return ("$event.keyCode!==" + keyVal)
+  }
+  var keyCode = keyCodes[key];
+  var keyName = keyNames[key];
+  return (
+    "_k($event.keyCode," +
+    (JSON.stringify(key)) + "," +
+    (JSON.stringify(keyCode)) + "," +
+    "$event.key," +
+    "" + (JSON.stringify(keyName)) +
+    ")"
+  )
+}
+
+/*  */
+
+function on (el, dir) {
+  if (dir.modifiers) {
+    warn("v-on without argument does not support modifiers.");
+  }
+  el.wrapListeners = function (code) { return ("_g(" + code + "," + (dir.value) + ")"); };
+}
+
+/*  */
+
+function bind$1 (el, dir) {
+  el.wrapData = function (code) {
+    return ("_b(" + code + ",'" + (el.tag) + "'," + (dir.value) + "," + (dir.modifiers && dir.modifiers.prop ? 'true' : 'false') + (dir.modifiers && dir.modifiers.sync ? ',true' : '') + ")")
+  };
+}
+
+/*  */
+
+var baseDirectives$1 = {
+  on: on,
+  bind: bind$1,
+  cloak: noop
 };
 
-var CodegenState = function CodegenState(options) {
-    this.options = options;
-    this.warn = options.warn || baseWarn;
-    //@ts-expect-error `this.transforms ` is a different type than `options.modules.transformCode`
-    this.transforms = pluckModuleFunction(options.modules, 'transformCode');
-    this.dataGenFns = pluckModuleFunction(options.modules, 'genData');
-    this.directives = extend(extend({}, baseDirectives), options.directives);
-    var isReservedTag = options.isReservedTag || no;
-    this.maybeComponent = function (el) { return !!el.component || !isReservedTag(el.tag); };
-    this.onceId = 0;
-    this.staticRenderFns = [];
-    this.pre = false;
+/*  */
+
+
+
+
+
+var CodegenState = function CodegenState (options) {
+  this.options = options;
+  this.warn = options.warn || baseWarn;
+  this.transforms = pluckModuleFunction(options.modules, 'transformCode');
+  this.dataGenFns = pluckModuleFunction(options.modules, 'genData');
+  this.directives = extend(extend({}, baseDirectives$1), options.directives);
+  var isReservedTag = options.isReservedTag || no;
+  this.maybeComponent = function (el) { return !!el.component || !isReservedTag(el.tag); };
+  this.onceId = 0;
+  this.staticRenderFns = [];
+  this.pre = false;
 };
-<<<<<<< HEAD
-function generate$1(ast, options) {
-    var state = new CodegenState(options);
-    // fix #11483, Root level <script> tags should not be rendered.
-    var code = ast
-        ? ast.tag === 'script'
-            ? 'null'
-            : genElement(ast, state)
-        : '_c("div")';
-    return {
-        render: ("with(this){return " + code + "}"),
-        staticRenderFns: state.staticRenderFns,
-    };
-}
-function genElement(el, state) {
-    if (el.parent) {
-        el.pre = el.pre || el.parent.pre;
-    }
-    if (el.staticRoot && !el.staticProcessed) {
-        return genStatic(el, state);
-    }
-    else if (el.once && !el.onceProcessed) {
-        return genOnce(el, state);
-    }
-    else if (el.for && !el.forProcessed) {
-        return genFor(el, state);
-=======
 
 
 
@@ -4949,412 +5049,381 @@
 
       var children = el.inlineTemplate ? null : genChildren(el, state, true);
       code = "_c('" + (el.tag) + "'" + (data ? ("," + data) : '') + (children ? ("," + children) : '') + ")";
->>>>>>> 6aa11872
-    }
-    else if (el.if && !el.ifProcessed) {
-        return genIf(el, state);
-    }
-    else if (el.tag === 'template' && !el.slotTarget && !state.pre) {
-        return genChildren(el, state) || 'void 0';
-    }
-    else if (el.tag === 'slot') {
-        return genSlot(el, state);
-    }
-    else {
-        // component or element
-        var code;
-        if (el.component) {
-            code = genComponent(el.component, el, state);
-        }
-        else {
-            var data;
-            if (!el.plain || (el.pre && state.maybeComponent(el))) {
-                data = genData(el, state);
-            }
-            var children = el.inlineTemplate ? null : genChildren(el, state, true);
-            code = "_c('" + (el.tag) + "'" + (data ? ("," + data) : '') + (children ? ("," + children) : '') + ")";
-        }
-        // module transforms
-        for (var i = 0; i < state.transforms.length; i++) {
-            code = state.transforms[i](el, code);
-        }
-        return code;
-    }
-}
+    }
+    // module transforms
+    for (var i = 0; i < state.transforms.length; i++) {
+      code = state.transforms[i](el, code);
+    }
+    return code
+  }
+}
+
 // hoist static sub-trees out
-function genStatic(el, state) {
-    el.staticProcessed = true;
-    // Some elements (templates) need to behave differently inside of a v-pre
-    // node.  All pre nodes are static roots, so we can use this as a location to
-    // wrap a state change and reset it upon exiting the pre node.
-    var originalPreState = state.pre;
-    if (el.pre) {
-        state.pre = el.pre;
-    }
-    state.staticRenderFns.push(("with(this){return " + (genElement(el, state)) + "}"));
-    state.pre = originalPreState;
-    return ("_m(" + (state.staticRenderFns.length - 1) + (el.staticInFor ? ',true' : '') + ")");
-}
+function genStatic (el, state) {
+  el.staticProcessed = true;
+  // Some elements (templates) need to behave differently inside of a v-pre
+  // node.  All pre nodes are static roots, so we can use this as a location to
+  // wrap a state change and reset it upon exiting the pre node.
+  var originalPreState = state.pre;
+  if (el.pre) {
+    state.pre = el.pre;
+  }
+  state.staticRenderFns.push(("with(this){return " + (genElement(el, state)) + "}"));
+  state.pre = originalPreState;
+  return ("_m(" + (state.staticRenderFns.length - 1) + (el.staticInFor ? ',true' : '') + ")")
+}
+
 // v-once
-function genOnce(el, state) {
-    el.onceProcessed = true;
-    if (el.if && !el.ifProcessed) {
-        return genIf(el, state);
-    }
-    else if (el.staticInFor) {
-        var key = '';
-        var parent = el.parent;
-        while (parent) {
-            if (parent.for) {
-                key = parent.key;
-                break;
-            }
-            parent = parent.parent;
-        }
-        if (!key) {
-            state.warn("v-once can only be used inside v-for that is keyed. ", el.rawAttrsMap['v-once']);
-            return genElement(el, state);
-        }
-        return ("_o(" + (genElement(el, state)) + "," + (state.onceId++) + "," + key + ")");
-    }
-    else {
-        return genStatic(el, state);
-    }
-}
-function genIf(el, state, altGen, altEmpty) {
-    el.ifProcessed = true; // avoid recursion
-    return genIfConditions(el.ifConditions.slice(), state, altGen, altEmpty);
-}
-function genIfConditions(conditions, state, altGen, altEmpty) {
-    if (!conditions.length) {
-        return altEmpty || '_e()';
-    }
-    var condition = conditions.shift();
-    if (condition.exp) {
-        return ("(" + (condition.exp) + ")?" + (genTernaryExp(condition.block)) + ":" + (genIfConditions(conditions, state, altGen, altEmpty)));
-    }
-    else {
-        return ("" + (genTernaryExp(condition.block)));
-    }
-    // v-if with v-once should generate code like (a)?_m(0):_m(1)
-    function genTernaryExp(el) {
-        return altGen
-            ? altGen(el, state)
-            : el.once
-                ? genOnce(el, state)
-                : genElement(el, state);
-    }
-}
-function genFor(el, state, altGen, altHelper) {
-    var exp = el.for;
-    var alias = el.alias;
-    var iterator1 = el.iterator1 ? ("," + (el.iterator1)) : '';
-    var iterator2 = el.iterator2 ? ("," + (el.iterator2)) : '';
-    if (state.maybeComponent(el) &&
-        el.tag !== 'slot' &&
-        el.tag !== 'template' &&
-        !el.key) {
-        state.warn("<" + (el.tag) + " v-for=\"" + alias + " in " + exp + "\">: component lists rendered with " +
-            "v-for should have explicit keys. " +
-            "See https://vuejs.org/guide/list.html#key for more info.", el.rawAttrsMap['v-for'], true /* tip */);
-    }
-    el.forProcessed = true; // avoid recursion
-    return ((altHelper || '_l') + "((" + exp + ")," +
-        "function(" + alias + iterator1 + iterator2 + "){" +
-        "return " + ((altGen || genElement)(el, state)) +
-        '})');
-}
-function genData(el, state) {
-    var data = '{';
-    // directives first.
-    // directives may mutate the el's other properties before they are generated.
-    var dirs = genDirectives(el, state);
-    if (dirs)
-        { data += dirs + ','; }
-    // key
-    if (el.key) {
-        data += "key:" + (el.key) + ",";
-    }
-    // ref
-    if (el.ref) {
-        data += "ref:" + (el.ref) + ",";
-    }
-    if (el.refInFor) {
-        data += "refInFor:true,";
-    }
-    // pre
-    if (el.pre) {
-        data += "pre:true,";
-    }
-    // record original tag name for components using "is" attribute
-    if (el.component) {
-        data += "tag:\"" + (el.tag) + "\",";
-    }
-    // module data generation functions
-    for (var i = 0; i < state.dataGenFns.length; i++) {
-        data += state.dataGenFns[i](el);
-    }
-    // attributes
-    if (el.attrs) {
-        data += "attrs:" + (genProps(el.attrs)) + ",";
-    }
-    // DOM props
-    if (el.props) {
-        data += "domProps:" + (genProps(el.props)) + ",";
-    }
-    // event handlers
-    if (el.events) {
-        data += (genHandlers(el.events, false)) + ",";
-    }
-    if (el.nativeEvents) {
-        data += (genHandlers(el.nativeEvents, true)) + ",";
-    }
-    // slot target
-    // only for non-scoped slots
-    if (el.slotTarget && !el.slotScope) {
-        data += "slot:" + (el.slotTarget) + ",";
-    }
-    // scoped slots
-    if (el.scopedSlots) {
-        data += (genScopedSlots(el, el.scopedSlots, state)) + ",";
-    }
-    // component v-model
-    if (el.model) {
-        data += "model:{value:" + (el.model.value) + ",callback:" + (el.model.callback) + ",expression:" + (el.model.expression) + "},";
-    }
-    // inline-template
-    if (el.inlineTemplate) {
-        var inlineTemplate = genInlineTemplate(el, state);
-        if (inlineTemplate) {
-            data += inlineTemplate + ",";
-        }
-    }
-    data = data.replace(/,$/, '') + '}';
-    // v-bind dynamic argument wrap
-    // v-bind with dynamic arguments must be applied using the same v-bind object
-    // merge helper so that class/style/mustUseProp attrs are handled correctly.
-    if (el.dynamicAttrs) {
-        data = "_b(" + data + ",\"" + (el.tag) + "\"," + (genProps(el.dynamicAttrs)) + ")";
-    }
-    // v-bind data wrap
-    if (el.wrapData) {
-        data = el.wrapData(data);
-    }
-    // v-on data wrap
-    if (el.wrapListeners) {
-        data = el.wrapListeners(data);
-    }
-    return data;
-}
-function genDirectives(el, state) {
-    var dirs = el.directives;
-    if (!dirs)
-        { return; }
-    var res = 'directives:[';
-    var hasRuntime = false;
-    var i, l, dir, needRuntime;
-    for (i = 0, l = dirs.length; i < l; i++) {
-        dir = dirs[i];
-        needRuntime = true;
-        var gen = state.directives[dir.name];
-        if (gen) {
-            // compile-time directive that manipulates AST.
-            // returns true if it also needs a runtime counterpart.
-            needRuntime = !!gen(el, dir, state.warn);
-        }
-        if (needRuntime) {
-            hasRuntime = true;
-            res += "{name:\"" + (dir.name) + "\",rawName:\"" + (dir.rawName) + "\"" + (dir.value
-                ? (",value:(" + (dir.value) + "),expression:" + (JSON.stringify(dir.value)))
-                : '') + (dir.arg ? (",arg:" + (dir.isDynamicArg ? dir.arg : ("\"" + (dir.arg) + "\""))) : '') + (dir.modifiers ? (",modifiers:" + (JSON.stringify(dir.modifiers))) : '') + "},";
-        }
-    }
-    if (hasRuntime) {
-        return res.slice(0, -1) + ']';
-    }
-}
-function genInlineTemplate(el, state) {
-    var ast = el.children[0];
-    if ((el.children.length !== 1 || ast.type !== 1)) {
-        state.warn('Inline-template components must have exactly one child element.', { start: el.start });
-    }
-    if (ast && ast.type === 1) {
-        var inlineRenderFns = generate$1(ast, state.options);
-        return ("inlineTemplate:{render:function(){" + (inlineRenderFns.render) + "},staticRenderFns:[" + (inlineRenderFns.staticRenderFns
-            .map(function (code) { return ("function(){" + code + "}"); })
-            .join(',')) + "]}");
-    }
-}
-function genScopedSlots(el, slots, state) {
-    // by default scoped slots are considered "stable", this allows child
-    // components with only scoped slots to skip forced updates from parent.
-    // but in some cases we have to bail-out of this optimization
-    // for example if the slot contains dynamic names, has v-if or v-for on them...
-    var needsForceUpdate = el.for ||
-        Object.keys(slots).some(function (key) {
-            var slot = slots[key];
-            return (slot.slotTargetDynamic || slot.if || slot.for || containsSlotChild(slot) // is passing down slot from parent which may be dynamic
-            );
-        });
-    // #9534: if a component with scoped slots is inside a conditional branch,
-    // it's possible for the same component to be reused but with different
-    // compiled slot content. To avoid that, we generate a unique key based on
-    // the generated code of all the slot contents.
-    var needsKey = !!el.if;
-    // OR when it is inside another scoped slot or v-for (the reactivity may be
-    // disconnected due to the intermediate scope variable)
-    // #9438, #9506
-    // TODO: this can be further optimized by properly analyzing in-scope bindings
-    // and skip force updating ones that do not actually use scope variables.
-    if (!needsForceUpdate) {
-        var parent = el.parent;
-        while (parent) {
-            if ((parent.slotScope && parent.slotScope !== emptySlotScopeToken) ||
-                parent.for) {
-                needsForceUpdate = true;
-                break;
-            }
-            if (parent.if) {
-                needsKey = true;
-            }
-            parent = parent.parent;
-        }
-    }
-    var generatedSlots = Object.keys(slots)
-        .map(function (key) { return genScopedSlot(slots[key], state); })
-        .join(',');
-    return ("scopedSlots:_u([" + generatedSlots + "]" + (needsForceUpdate ? ",null,true" : "") + (!needsForceUpdate && needsKey ? (",null,false," + (hash(generatedSlots))) : "") + ")");
-}
+function genOnce (el, state) {
+  el.onceProcessed = true;
+  if (el.if && !el.ifProcessed) {
+    return genIf(el, state)
+  } else if (el.staticInFor) {
+    var key = '';
+    var parent = el.parent;
+    while (parent) {
+      if (parent.for) {
+        key = parent.key;
+        break
+      }
+      parent = parent.parent;
+    }
+    if (!key) {
+      state.warn(
+        "v-once can only be used inside v-for that is keyed. ",
+        el.rawAttrsMap['v-once']
+      );
+      return genElement(el, state)
+    }
+    return ("_o(" + (genElement(el, state)) + "," + (state.onceId++) + "," + key + ")")
+  } else {
+    return genStatic(el, state)
+  }
+}
+
+function genIf (
+  el,
+  state,
+  altGen,
+  altEmpty
+) {
+  el.ifProcessed = true; // avoid recursion
+  return genIfConditions(el.ifConditions.slice(), state, altGen, altEmpty)
+}
+
+function genIfConditions (
+  conditions,
+  state,
+  altGen,
+  altEmpty
+) {
+  if (!conditions.length) {
+    return altEmpty || '_e()'
+  }
+
+  var condition = conditions.shift();
+  if (condition.exp) {
+    return ("(" + (condition.exp) + ")?" + (genTernaryExp(condition.block)) + ":" + (genIfConditions(conditions, state, altGen, altEmpty)))
+  } else {
+    return ("" + (genTernaryExp(condition.block)))
+  }
+
+  // v-if with v-once should generate code like (a)?_m(0):_m(1)
+  function genTernaryExp (el) {
+    return altGen
+      ? altGen(el, state)
+      : el.once
+        ? genOnce(el, state)
+        : genElement(el, state)
+  }
+}
+
+function genFor (
+  el,
+  state,
+  altGen,
+  altHelper
+) {
+  var exp = el.for;
+  var alias = el.alias;
+  var iterator1 = el.iterator1 ? ("," + (el.iterator1)) : '';
+  var iterator2 = el.iterator2 ? ("," + (el.iterator2)) : '';
+
+  if (state.maybeComponent(el) &&
+    el.tag !== 'slot' &&
+    el.tag !== 'template' &&
+    !el.key
+  ) {
+    state.warn(
+      "<" + (el.tag) + " v-for=\"" + alias + " in " + exp + "\">: component lists rendered with " +
+      "v-for should have explicit keys. " +
+      "See https://vuejs.org/guide/list.html#key for more info.",
+      el.rawAttrsMap['v-for'],
+      true /* tip */
+    );
+  }
+
+  el.forProcessed = true; // avoid recursion
+  return (altHelper || '_l') + "((" + exp + ")," +
+    "function(" + alias + iterator1 + iterator2 + "){" +
+      "return " + ((altGen || genElement)(el, state)) +
+    '})'
+}
+
+function genData$2 (el, state) {
+  var data = '{';
+
+  // directives first.
+  // directives may mutate the el's other properties before they are generated.
+  var dirs = genDirectives(el, state);
+  if (dirs) { data += dirs + ','; }
+
+  // key
+  if (el.key) {
+    data += "key:" + (el.key) + ",";
+  }
+  // ref
+  if (el.ref) {
+    data += "ref:" + (el.ref) + ",";
+  }
+  if (el.refInFor) {
+    data += "refInFor:true,";
+  }
+  // pre
+  if (el.pre) {
+    data += "pre:true,";
+  }
+  // record original tag name for components using "is" attribute
+  if (el.component) {
+    data += "tag:\"" + (el.tag) + "\",";
+  }
+  // module data generation functions
+  for (var i = 0; i < state.dataGenFns.length; i++) {
+    data += state.dataGenFns[i](el);
+  }
+  // attributes
+  if (el.attrs) {
+    data += "attrs:" + (genProps(el.attrs)) + ",";
+  }
+  // DOM props
+  if (el.props) {
+    data += "domProps:" + (genProps(el.props)) + ",";
+  }
+  // event handlers
+  if (el.events) {
+    data += (genHandlers(el.events, false)) + ",";
+  }
+  if (el.nativeEvents) {
+    data += (genHandlers(el.nativeEvents, true)) + ",";
+  }
+  // slot target
+  // only for non-scoped slots
+  if (el.slotTarget && !el.slotScope) {
+    data += "slot:" + (el.slotTarget) + ",";
+  }
+  // scoped slots
+  if (el.scopedSlots) {
+    data += (genScopedSlots(el, el.scopedSlots, state)) + ",";
+  }
+  // component v-model
+  if (el.model) {
+    data += "model:{value:" + (el.model.value) + ",callback:" + (el.model.callback) + ",expression:" + (el.model.expression) + "},";
+  }
+  // inline-template
+  if (el.inlineTemplate) {
+    var inlineTemplate = genInlineTemplate(el, state);
+    if (inlineTemplate) {
+      data += inlineTemplate + ",";
+    }
+  }
+  data = data.replace(/,$/, '') + '}';
+  // v-bind dynamic argument wrap
+  // v-bind with dynamic arguments must be applied using the same v-bind object
+  // merge helper so that class/style/mustUseProp attrs are handled correctly.
+  if (el.dynamicAttrs) {
+    data = "_b(" + data + ",\"" + (el.tag) + "\"," + (genProps(el.dynamicAttrs)) + ")";
+  }
+  // v-bind data wrap
+  if (el.wrapData) {
+    data = el.wrapData(data);
+  }
+  // v-on data wrap
+  if (el.wrapListeners) {
+    data = el.wrapListeners(data);
+  }
+  return data
+}
+
+function genDirectives (el, state) {
+  var dirs = el.directives;
+  if (!dirs) { return }
+  var res = 'directives:[';
+  var hasRuntime = false;
+  var i, l, dir, needRuntime;
+  for (i = 0, l = dirs.length; i < l; i++) {
+    dir = dirs[i];
+    needRuntime = true;
+    var gen = state.directives[dir.name];
+    if (gen) {
+      // compile-time directive that manipulates AST.
+      // returns true if it also needs a runtime counterpart.
+      needRuntime = !!gen(el, dir, state.warn);
+    }
+    if (needRuntime) {
+      hasRuntime = true;
+      res += "{name:\"" + (dir.name) + "\",rawName:\"" + (dir.rawName) + "\"" + (dir.value ? (",value:(" + (dir.value) + "),expression:" + (JSON.stringify(dir.value))) : '') + (dir.arg ? (",arg:" + (dir.isDynamicArg ? dir.arg : ("\"" + (dir.arg) + "\""))) : '') + (dir.modifiers ? (",modifiers:" + (JSON.stringify(dir.modifiers))) : '') + "},";
+    }
+  }
+  if (hasRuntime) {
+    return res.slice(0, -1) + ']'
+  }
+}
+
+function genInlineTemplate (el, state) {
+  var ast = el.children[0];
+  if (el.children.length !== 1 || ast.type !== 1) {
+    state.warn(
+      'Inline-template components must have exactly one child element.',
+      { start: el.start }
+    );
+  }
+  if (ast && ast.type === 1) {
+    var inlineRenderFns = generate(ast, state.options);
+    return ("inlineTemplate:{render:function(){" + (inlineRenderFns.render) + "},staticRenderFns:[" + (inlineRenderFns.staticRenderFns.map(function (code) { return ("function(){" + code + "}"); }).join(',')) + "]}")
+  }
+}
+
+function genScopedSlots (
+  el,
+  slots,
+  state
+) {
+  // by default scoped slots are considered "stable", this allows child
+  // components with only scoped slots to skip forced updates from parent.
+  // but in some cases we have to bail-out of this optimization
+  // for example if the slot contains dynamic names, has v-if or v-for on them...
+  var needsForceUpdate = el.for || Object.keys(slots).some(function (key) {
+    var slot = slots[key];
+    return (
+      slot.slotTargetDynamic ||
+      slot.if ||
+      slot.for ||
+      containsSlotChild(slot) // is passing down slot from parent which may be dynamic
+    )
+  });
+
+  // #9534: if a component with scoped slots is inside a conditional branch,
+  // it's possible for the same component to be reused but with different
+  // compiled slot content. To avoid that, we generate a unique key based on
+  // the generated code of all the slot contents.
+  var needsKey = !!el.if;
+
+  // OR when it is inside another scoped slot or v-for (the reactivity may be
+  // disconnected due to the intermediate scope variable)
+  // #9438, #9506
+  // TODO: this can be further optimized by properly analyzing in-scope bindings
+  // and skip force updating ones that do not actually use scope variables.
+  if (!needsForceUpdate) {
+    var parent = el.parent;
+    while (parent) {
+      if (
+        (parent.slotScope && parent.slotScope !== emptySlotScopeToken) ||
+        parent.for
+      ) {
+        needsForceUpdate = true;
+        break
+      }
+      if (parent.if) {
+        needsKey = true;
+      }
+      parent = parent.parent;
+    }
+  }
+
+  var generatedSlots = Object.keys(slots)
+    .map(function (key) { return genScopedSlot(slots[key], state); })
+    .join(',');
+
+  return ("scopedSlots:_u([" + generatedSlots + "]" + (needsForceUpdate ? ",null,true" : "") + (!needsForceUpdate && needsKey ? (",null,false," + (hash(generatedSlots))) : "") + ")")
+}
+
 function hash(str) {
-    var hash = 5381;
-    var i = str.length;
-    while (i) {
-        hash = (hash * 33) ^ str.charCodeAt(--i);
-    }
-    return hash >>> 0;
-}
-function containsSlotChild(el) {
-    if (el.type === 1) {
-        if (el.tag === 'slot') {
-            return true;
-        }
-        return el.children.some(containsSlotChild);
-    }
-    return false;
-}
-function genScopedSlot(el, state) {
-    var isLegacySyntax = el.attrsMap['slot-scope'];
-    if (el.if && !el.ifProcessed && !isLegacySyntax) {
-        return genIf(el, state, genScopedSlot, "null");
-    }
-    if (el.for && !el.forProcessed) {
-        return genFor(el, state, genScopedSlot);
-    }
-    var slotScope = el.slotScope === emptySlotScopeToken ? "" : String(el.slotScope);
-    var fn = "function(" + slotScope + "){" +
-        "return " + (el.tag === 'template'
-            ? el.if && isLegacySyntax
-                ? ("(" + (el.if) + ")?" + (genChildren(el, state) || 'undefined') + ":undefined")
-                : genChildren(el, state) || 'undefined'
-            : genElement(el, state)) + "}";
-    // reverse proxy v-slot without scope on this.$slots
-    var reverseProxy = slotScope ? "" : ",proxy:true";
-    return ("{key:" + (el.slotTarget || "\"default\"") + ",fn:" + fn + reverseProxy + "}");
-}
-function genChildren(el, state, checkSkip, altGenElement, altGenNode) {
-    var children = el.children;
-    if (children.length) {
-        var el$1 = children[0];
-        // optimize single v-for
-        if (children.length === 1 &&
-            el$1.for &&
-            el$1.tag !== 'template' &&
-            el$1.tag !== 'slot') {
-            var normalizationType = checkSkip
-                ? state.maybeComponent(el$1)
-                    ? ",1"
-                    : ",0"
-                : "";
-            return ("" + ((altGenElement || genElement)(el$1, state)) + normalizationType);
-        }
-        var normalizationType$1 = checkSkip
-            ? getNormalizationType(children, state.maybeComponent)
-            : 0;
-        var gen = altGenNode || genNode;
-        return ("[" + (children.map(function (c) { return gen(c, state); }).join(',')) + "]" + (normalizationType$1 ? ("," + normalizationType$1) : ''));
-    }
-}
+  var hash = 5381;
+  var i = str.length;
+  while(i) {
+    hash = (hash * 33) ^ str.charCodeAt(--i);
+  }
+  return hash >>> 0
+}
+
+function containsSlotChild (el) {
+  if (el.type === 1) {
+    if (el.tag === 'slot') {
+      return true
+    }
+    return el.children.some(containsSlotChild)
+  }
+  return false
+}
+
+function genScopedSlot (
+  el,
+  state
+) {
+  var isLegacySyntax = el.attrsMap['slot-scope'];
+  if (el.if && !el.ifProcessed && !isLegacySyntax) {
+    return genIf(el, state, genScopedSlot, "null")
+  }
+  if (el.for && !el.forProcessed) {
+    return genFor(el, state, genScopedSlot)
+  }
+  var slotScope = el.slotScope === emptySlotScopeToken
+    ? ""
+    : String(el.slotScope);
+  var fn = "function(" + slotScope + "){" +
+    "return " + (el.tag === 'template'
+      ? el.if && isLegacySyntax
+        ? ("(" + (el.if) + ")?" + (genChildren(el, state) || 'undefined') + ":undefined")
+        : genChildren(el, state) || 'undefined'
+      : genElement(el, state)) + "}";
+  // reverse proxy v-slot without scope on this.$slots
+  var reverseProxy = slotScope ? "" : ",proxy:true";
+  return ("{key:" + (el.slotTarget || "\"default\"") + ",fn:" + fn + reverseProxy + "}")
+}
+
+function genChildren (
+  el,
+  state,
+  checkSkip,
+  altGenElement,
+  altGenNode
+) {
+  var children = el.children;
+  if (children.length) {
+    var el$1 = children[0];
+    // optimize single v-for
+    if (children.length === 1 &&
+      el$1.for &&
+      el$1.tag !== 'template' &&
+      el$1.tag !== 'slot'
+    ) {
+      var normalizationType = checkSkip
+        ? state.maybeComponent(el$1) ? ",1" : ",0"
+        : "";
+      return ("" + ((altGenElement || genElement)(el$1, state)) + normalizationType)
+    }
+    var normalizationType$1 = checkSkip
+      ? getNormalizationType(children, state.maybeComponent)
+      : 0;
+    var gen = altGenNode || genNode;
+    return ("[" + (children.map(function (c) { return gen(c, state); }).join(',')) + "]" + (normalizationType$1 ? ("," + normalizationType$1) : ''))
+  }
+}
+
 // determine the normalization needed for the children array.
 // 0: no normalization needed
 // 1: simple normalization needed (possible 1-level deep nested array)
 // 2: full normalization needed
-<<<<<<< HEAD
-function getNormalizationType(children, maybeComponent) {
-    var res = 0;
-    for (var i = 0; i < children.length; i++) {
-        var el = children[i];
-        if (el.type !== 1) {
-            continue;
-        }
-        if (needsNormalization(el) ||
-            (el.ifConditions &&
-                el.ifConditions.some(function (c) { return needsNormalization(c.block); }))) {
-            res = 2;
-            break;
-        }
-        if (maybeComponent(el) ||
-            (el.ifConditions && el.ifConditions.some(function (c) { return maybeComponent(c.block); }))) {
-            res = 1;
-        }
-    }
-    return res;
-}
-function needsNormalization(el) {
-    return el.for !== undefined || el.tag === 'template' || el.tag === 'slot';
-}
-function genNode(node, state) {
-    if (node.type === 1) {
-        return genElement(node, state);
-    }
-    else if (node.type === 3 && node.isComment) {
-        return genComment(node);
-    }
-    else {
-        return genText(node);
-    }
-}
-function genText(text) {
-    return ("_v(" + (text.type === 2
-        ? text.expression // no need for () because already wrapped in _s()
-        : transformSpecialNewlines(JSON.stringify(text.text))) + ")");
-}
-function genComment(comment) {
-    return ("_e(" + (JSON.stringify(comment.text)) + ")");
-}
-function genSlot(el, state) {
-    var slotName = el.slotName || '"default"';
-    var children = genChildren(el, state);
-    var res = "_t(" + slotName + (children ? ("," + children) : '');
-    var attrs = el.attrs || el.dynamicAttrs
-        ? genProps((el.attrs || []).concat(el.dynamicAttrs || []).map(function (attr) { return ({
-            // slot props are camelized
-            name: camelize(attr.name),
-            value: attr.value,
-            dynamic: attr.dynamic,
-        }); }))
-        : null;
-    var bind = el.attrsMap['v-bind'];
-    if ((attrs || bind) && !children) {
-        res += ",null";
-    }
-    if (attrs) {
-        res += "," + attrs;
-    }
-    if (bind) {
-        res += (attrs ? '' : ',null') + "," + bind;
-    }
-    return res + ')';
-=======
 function getNormalizationType (
   children,
   maybeComponent
@@ -5425,817 +5494,905 @@
     res += (attrs ? '' : ',null') + "," + bind$$1;
   }
   return res + ')'
->>>>>>> 6aa11872
-}
+}
+
 // componentName is el.component, take it as argument to shun flow's pessimistic refinement
-function genComponent(componentName, el, state) {
-    var children = el.inlineTemplate ? null : genChildren(el, state, true);
-    return ("_c(" + componentName + "," + (genData(el, state)) + (children ? ("," + children) : '') + ")");
-}
-function genProps(props) {
-    var staticProps = "";
-    var dynamicProps = "";
-    for (var i = 0; i < props.length; i++) {
-        var prop = props[i];
-        var value = transformSpecialNewlines(prop.value);
-        if (prop.dynamic) {
-            dynamicProps += (prop.name) + "," + value + ",";
-        }
-        else {
-            staticProps += "\"" + (prop.name) + "\":" + value + ",";
-        }
-    }
-    staticProps = "{" + (staticProps.slice(0, -1)) + "}";
-    if (dynamicProps) {
-        return ("_d(" + staticProps + ",[" + (dynamicProps.slice(0, -1)) + "])");
-    }
-    else {
-        return staticProps;
-    }
-}
+function genComponent (
+  componentName,
+  el,
+  state
+) {
+  var children = el.inlineTemplate ? null : genChildren(el, state, true);
+  return ("_c(" + componentName + "," + (genData$2(el, state)) + (children ? ("," + children) : '') + ")")
+}
+
+function genProps (props) {
+  var staticProps = "";
+  var dynamicProps = "";
+  for (var i = 0; i < props.length; i++) {
+    var prop = props[i];
+    var value = transformSpecialNewlines(prop.value);
+    if (prop.dynamic) {
+      dynamicProps += (prop.name) + "," + value + ",";
+    } else {
+      staticProps += "\"" + (prop.name) + "\":" + value + ",";
+    }
+  }
+  staticProps = "{" + (staticProps.slice(0, -1)) + "}";
+  if (dynamicProps) {
+    return ("_d(" + staticProps + ",[" + (dynamicProps.slice(0, -1)) + "])")
+  } else {
+    return staticProps
+  }
+}
+
 // #3895, #4268
-function transformSpecialNewlines(text) {
-    return text.replace(/\u2028/g, '\\u2028').replace(/\u2029/g, '\\u2029');
-}
+function transformSpecialNewlines (text) {
+  return text
+    .replace(/\u2028/g, '\\u2028')
+    .replace(/\u2029/g, '\\u2029')
+}
+
+/*  */
+
+
+
 
 var plainStringRE = /^"(?:[^"\\]|\\.)*"$|^'(?:[^'\\]|\\.)*'$/;
+
 // let the model AST transform translate v-model into appropriate
 // props bindings
-function applyModelTransform(el, state) {
-    if (el.directives) {
-        for (var i = 0; i < el.directives.length; i++) {
-            var dir = el.directives[i];
-            if (dir.name === 'model') {
-                state.directives.model(el, dir, state.warn);
-                // remove value for textarea as its converted to text
-                if (el.tag === 'textarea' && el.props) {
-                    el.props = el.props.filter(function (p) { return p.name !== 'value'; });
-                }
-                break;
-            }
+function applyModelTransform (el, state) {
+  if (el.directives) {
+    for (var i = 0; i < el.directives.length; i++) {
+      var dir = el.directives[i];
+      if (dir.name === 'model') {
+        state.directives.model(el, dir, state.warn);
+        // remove value for textarea as its converted to text
+        if (el.tag === 'textarea' && el.props) {
+          el.props = el.props.filter(function (p) { return p.name !== 'value'; });
         }
-    }
-}
-function genAttrSegments(attrs) {
-    return attrs.map(function (ref) {
-        var name = ref.name;
-        var value = ref.value;
-
-        return genAttrSegment(name, value);
-    });
-}
-function genDOMPropSegments(props, attrs) {
-    var segments = [];
-    props.forEach(function (ref) {
-        var name = ref.name;
-        var value = ref.value;
-
-        name = propsToAttrMap[name] || name.toLowerCase();
-        if (isRenderableAttr(name) &&
-            !(attrs && attrs.some(function (a) { return a.name === name; }))) {
-            segments.push(genAttrSegment(name, value));
-        }
-    });
-    return segments;
-}
-function genAttrSegment(name, value) {
-    if (plainStringRE.test(value)) {
-        // force double quote
-        value = value.replace(/^'|'$/g, '"');
-        // force enumerated attr to "true"
-        if (isEnumeratedAttr(name) && value !== "\"false\"") {
-            value = "\"true\"";
-        }
-        return {
-            type: RAW,
-            value: isBooleanAttr(name)
-                ? (" " + name + "=\"" + name + "\"")
-                : value === '""'
-                    ? (" " + name)
-                    : (" " + name + "=\"" + (JSON.parse(value)) + "\""),
-        };
-    }
-    else {
-        return {
-            type: EXPRESSION,
-            value: ("_ssrAttr(" + (JSON.stringify(name)) + "," + value + ")"),
-        };
-    }
-}
-function genClassSegments(staticClass, classBinding) {
-    if (staticClass && !classBinding) {
-        return [{ type: RAW, value: (" class=\"" + (JSON.parse(staticClass)) + "\"") }];
-    }
-    else {
-        return [
-            {
-                type: EXPRESSION,
-                value: ("_ssrClass(" + (staticClass || 'null') + "," + (classBinding || 'null') + ")"),
-            } ];
-    }
-}
-function genStyleSegments(staticStyle, parsedStaticStyle, styleBinding, vShowExpression) {
-    if (staticStyle && !styleBinding && !vShowExpression) {
-        return [{ type: RAW, value: (" style=" + (JSON.stringify(staticStyle))) }];
-    }
-    else {
-        return [
-            {
-                type: EXPRESSION,
-                value: ("_ssrStyle(" + (parsedStaticStyle || 'null') + "," + (styleBinding || 'null') + ", " + (vShowExpression
-                    ? ("{ display: (" + vShowExpression + ") ? '' : 'none' }")
-                    : 'null') + ")"),
-            } ];
-    }
-}
-
-/**
- * In SSR, the vdom tree is generated only once and never patched, so
- * we can optimize most element / trees into plain string render functions.
- * The SSR optimizer walks the AST tree to detect optimizable elements and trees.
- *
- * The criteria for SSR optimizability is quite a bit looser than static tree
- * detection (which is designed for client re-render). In SSR we bail only for
- * components/slots/custom directives.
- */
+        break
+      }
+    }
+  }
+}
+
+function genAttrSegments (
+  attrs
+) {
+  return attrs.map(function (ref) {
+    var name = ref.name;
+    var value = ref.value;
+
+    return genAttrSegment(name, value);
+  })
+}
+
+function genDOMPropSegments (
+  props,
+  attrs
+) {
+  var segments = [];
+  props.forEach(function (ref) {
+    var name = ref.name;
+    var value = ref.value;
+
+    name = propsToAttrMap[name] || name.toLowerCase();
+    if (isRenderableAttr(name) &&
+      !(attrs && attrs.some(function (a) { return a.name === name; }))
+    ) {
+      segments.push(genAttrSegment(name, value));
+    }
+  });
+  return segments
+}
+
+function genAttrSegment (name, value) {
+  if (plainStringRE.test(value)) {
+    // force double quote
+    value = value.replace(/^'|'$/g, '"');
+    // force enumerated attr to "true"
+    if (isEnumeratedAttr(name) && value !== "\"false\"") {
+      value = "\"true\"";
+    }
+    return {
+      type: RAW,
+      value: isBooleanAttr(name)
+        ? (" " + name + "=\"" + name + "\"")
+        : value === '""'
+          ? (" " + name)
+          : (" " + name + "=\"" + (JSON.parse(value)) + "\"")
+    }
+  } else {
+    return {
+      type: EXPRESSION,
+      value: ("_ssrAttr(" + (JSON.stringify(name)) + "," + value + ")")
+    }
+  }
+}
+
+function genClassSegments (
+  staticClass,
+  classBinding
+) {
+  if (staticClass && !classBinding) {
+    return [{ type: RAW, value: (" class=\"" + (JSON.parse(staticClass)) + "\"") }]
+  } else {
+    return [{
+      type: EXPRESSION,
+      value: ("_ssrClass(" + (staticClass || 'null') + "," + (classBinding || 'null') + ")")
+    }]
+  }
+}
+
+function genStyleSegments (
+  staticStyle,
+  parsedStaticStyle,
+  styleBinding,
+  vShowExpression
+) {
+  if (staticStyle && !styleBinding && !vShowExpression) {
+    return [{ type: RAW, value: (" style=" + (JSON.stringify(staticStyle))) }]
+  } else {
+    return [{
+      type: EXPRESSION,
+      value: ("_ssrStyle(" + (parsedStaticStyle || 'null') + "," + (styleBinding || 'null') + ", " + (vShowExpression
+          ? ("{ display: (" + vShowExpression + ") ? '' : 'none' }")
+          : 'null') + ")")
+    }]
+  }
+}
+
+/*  */
+
 // optimizability constants
 var optimizability = {
-    FALSE: 0,
-    FULL: 1,
-    SELF: 2,
-    CHILDREN: 3,
-    PARTIAL: 4, // self un-optimizable with some un-optimizable children
+  FALSE: 0,    // whole sub tree un-optimizable
+  FULL: 1,     // whole sub tree optimizable
+  SELF: 2,     // self optimizable but has some un-optimizable children
+  CHILDREN: 3, // self un-optimizable but have fully optimizable children
+  PARTIAL: 4   // self un-optimizable with some un-optimizable children
 };
+
 var isPlatformReservedTag;
-function optimize(root, options) {
-    if (!root)
-        { return; }
-    isPlatformReservedTag = options.isReservedTag || no;
-    walk(root, true);
-}
-function walk(node, isRoot) {
-    if (isUnOptimizableTree(node)) {
-        node.ssrOptimizability = optimizability.FALSE;
-        return;
-    }
-    // root node or nodes with custom directives should always be a VNode
-    var selfUnoptimizable = isRoot || hasCustomDirective(node);
-    var check = function (child) {
-        if (child.ssrOptimizability !== optimizability.FULL) {
-            node.ssrOptimizability = selfUnoptimizable
-                ? optimizability.PARTIAL
-                : optimizability.SELF;
-        }
-    };
-    if (selfUnoptimizable) {
-        node.ssrOptimizability = optimizability.CHILDREN;
-    }
-    if (node.type === 1) {
-        for (var i = 0, l = node.children.length; i < l; i++) {
-            var child = node.children[i];
-            walk(child);
-            check(child);
-        }
-        if (node.ifConditions) {
-            for (var i$1 = 1, l$1 = node.ifConditions.length; i$1 < l$1; i$1++) {
-                var block = node.ifConditions[i$1].block;
-                walk(block, isRoot);
-                check(block);
-            }
-        }
-        if (node.ssrOptimizability == null ||
-            (!isRoot && (node.attrsMap['v-html'] || node.attrsMap['v-text']))) {
-            node.ssrOptimizability = optimizability.FULL;
-        }
-        else {
-            node.children = optimizeSiblings(node);
-        }
-    }
-    else {
-        node.ssrOptimizability = optimizability.FULL;
-    }
-}
-function optimizeSiblings(el) {
-    var children = el.children;
-    var optimizedChildren = [];
-    var currentOptimizableGroup = [];
-    var pushGroup = function () {
-        if (currentOptimizableGroup.length) {
-            optimizedChildren.push({
-                type: 1,
-                parent: el,
-                tag: 'template',
-                attrsList: [],
-                attrsMap: {},
-                rawAttrsMap: {},
-                children: currentOptimizableGroup,
-                ssrOptimizability: optimizability.FULL,
-            });
-        }
-        currentOptimizableGroup = [];
-    };
-    for (var i = 0; i < children.length; i++) {
-        var c = children[i];
-        if (c.ssrOptimizability === optimizability.FULL) {
-            currentOptimizableGroup.push(c);
-        }
-        else {
-            // wrap fully-optimizable adjacent siblings inside a template tag
-            // so that they can be optimized into a single ssrNode by codegen
-            pushGroup();
-            optimizedChildren.push(c);
-        }
-    }
-    pushGroup();
-    return optimizedChildren;
-}
-function isUnOptimizableTree(node) {
-    if (node.type === 2 || node.type === 3) {
-        // text or expression
-        return false;
-    }
-    return (isBuiltInTag(node.tag) || // built-in (slot, component)
-        !isPlatformReservedTag(node.tag) || // custom component
-        !!node.component || // "is" component
-        isSelectWithModel(node) // <select v-model> requires runtime inspection
-    );
-}
+
+function optimize (root, options) {
+  if (!root) { return }
+  isPlatformReservedTag = options.isReservedTag || no;
+  walk(root, true);
+}
+
+function walk (node, isRoot) {
+  if (isUnOptimizableTree(node)) {
+    node.ssrOptimizability = optimizability.FALSE;
+    return
+  }
+  // root node or nodes with custom directives should always be a VNode
+  var selfUnoptimizable = isRoot || hasCustomDirective(node);
+  var check = function (child) {
+    if (child.ssrOptimizability !== optimizability.FULL) {
+      node.ssrOptimizability = selfUnoptimizable
+        ? optimizability.PARTIAL
+        : optimizability.SELF;
+    }
+  };
+  if (selfUnoptimizable) {
+    node.ssrOptimizability = optimizability.CHILDREN;
+  }
+  if (node.type === 1) {
+    for (var i = 0, l = node.children.length; i < l; i++) {
+      var child = node.children[i];
+      walk(child);
+      check(child);
+    }
+    if (node.ifConditions) {
+      for (var i$1 = 1, l$1 = node.ifConditions.length; i$1 < l$1; i$1++) {
+        var block = node.ifConditions[i$1].block;
+        walk(block, isRoot);
+        check(block);
+      }
+    }
+    if (node.ssrOptimizability == null ||
+      (!isRoot && (node.attrsMap['v-html'] || node.attrsMap['v-text']))
+    ) {
+      node.ssrOptimizability = optimizability.FULL;
+    } else {
+      node.children = optimizeSiblings(node);
+    }
+  } else {
+    node.ssrOptimizability = optimizability.FULL;
+  }
+}
+
+function optimizeSiblings (el) {
+  var children = el.children;
+  var optimizedChildren = [];
+
+  var currentOptimizableGroup = [];
+  var pushGroup = function () {
+    if (currentOptimizableGroup.length) {
+      optimizedChildren.push({
+        type: 1,
+        parent: el,
+        tag: 'template',
+        attrsList: [],
+        attrsMap: {},
+        rawAttrsMap: {},
+        children: currentOptimizableGroup,
+        ssrOptimizability: optimizability.FULL
+      });
+    }
+    currentOptimizableGroup = [];
+  };
+
+  for (var i = 0; i < children.length; i++) {
+    var c = children[i];
+    if (c.ssrOptimizability === optimizability.FULL) {
+      currentOptimizableGroup.push(c);
+    } else {
+      // wrap fully-optimizable adjacent siblings inside a template tag
+      // so that they can be optimized into a single ssrNode by codegen
+      pushGroup();
+      optimizedChildren.push(c);
+    }
+  }
+  pushGroup();
+  return optimizedChildren
+}
+
+function isUnOptimizableTree (node) {
+  if (node.type === 2 || node.type === 3) { // text or expression
+    return false
+  }
+  return (
+    isBuiltInTag(node.tag) || // built-in (slot, component)
+    !isPlatformReservedTag(node.tag) || // custom component
+    !!node.component || // "is" component
+    isSelectWithModel(node) // <select v-model> requires runtime inspection
+  )
+}
+
 var isBuiltInDir = makeMap('text,html,show,on,bind,model,pre,cloak,once');
-function hasCustomDirective(node) {
-    return (node.type === 1 &&
-        node.directives &&
-        node.directives.some(function (d) { return !isBuiltInDir(d.name); }));
-}
+
+function hasCustomDirective (node) {
+  return (
+    node.type === 1 &&
+    node.directives &&
+    node.directives.some(function (d) { return !isBuiltInDir(d.name); })
+  )
+}
+
 // <select v-model> cannot be optimized because it requires a runtime check
 // to determine proper selected option
-function isSelectWithModel(node) {
-    return (node.type === 1 &&
-        node.tag === 'select' &&
-        node.directives != null &&
-        node.directives.some(function (d) { return d.name === 'model'; }));
-}
-
-// The SSR codegen is essentially extending the default codegen to handle
+function isSelectWithModel (node) {
+  return (
+    node.type === 1 &&
+    node.tag === 'select' &&
+    node.directives != null &&
+    node.directives.some(function (d) { return d.name === 'model'; })
+  )
+}
+
+/*  */
+
+
+
+
 // segment types
 var RAW = 0;
 var INTERPOLATION = 1;
 var EXPRESSION = 2;
-function generate(ast, options) {
-    var state = new CodegenState(options);
-    var code = ast ? genSSRElement(ast, state) : '_c("div")';
-    return {
-        render: ("with(this){return " + code + "}"),
-        staticRenderFns: state.staticRenderFns,
-    };
-}
-function genSSRElement(el, state) {
-    if (el.for && !el.forProcessed) {
-        return genFor(el, state, genSSRElement);
-    }
-    else if (el.if && !el.ifProcessed) {
-        return genIf(el, state, genSSRElement);
-    }
-    else if (el.tag === 'template' && !el.slotTarget) {
-        return el.ssrOptimizability === optimizability.FULL
-            ? genChildrenAsStringNode(el, state)
-            : genSSRChildren(el, state) || 'void 0';
-    }
-    switch (el.ssrOptimizability) {
-        case optimizability.FULL:
-            // stringify whole tree
-            return genStringElement(el, state);
-        case optimizability.SELF:
-            // stringify self and check children
-            return genStringElementWithChildren(el, state);
-        case optimizability.CHILDREN:
-            // generate self as VNode and stringify children
-            return genNormalElement(el, state, true);
-        case optimizability.PARTIAL:
-            // generate self as VNode and check children
-            return genNormalElement(el, state, false);
-        default:
-            // bail whole tree
-            return genElement(el, state);
-    }
-}
-function genNormalElement(el, state, stringifyChildren) {
-    var data = el.plain ? undefined : genData(el, state);
-    var children = stringifyChildren
-        ? ("[" + (genChildrenAsStringNode(el, state)) + "]")
-        : genSSRChildren(el, state, true);
-    return ("_c('" + (el.tag) + "'" + (data ? ("," + data) : '') + (children ? ("," + children) : '') + ")");
-}
-function genSSRChildren(el, state, checkSkip) {
-    return genChildren(el, state, checkSkip, genSSRElement, genSSRNode);
-}
-function genSSRNode(el, state) {
-    return el.type === 1 ? genSSRElement(el, state) : genText(el);
-}
-function genChildrenAsStringNode(el, state) {
-    return el.children.length
-        ? ("_ssrNode(" + (flattenSegments(childrenToSegments(el, state))) + ")")
-        : '';
-}
-function genStringElement(el, state) {
-    return ("_ssrNode(" + (elementToString(el, state)) + ")");
-}
-function genStringElementWithChildren(el, state) {
-    var children = genSSRChildren(el, state, true);
-    return ("_ssrNode(" + (flattenSegments(elementToOpenTagSegments(el, state))) + ",\"</" + (el.tag) + ">\"" + (children ? ("," + children) : '') + ")");
-}
-function elementToString(el, state) {
-    return ("(" + (flattenSegments(elementToSegments(el, state))) + ")");
-}
-function elementToSegments(el, state) {
-    // v-for / v-if
-    if (el.for && !el.forProcessed) {
-        el.forProcessed = true;
-        return [
-            {
-                type: EXPRESSION,
-                value: genFor(el, state, elementToString, '_ssrList'),
-            } ];
-    }
-    else if (el.if && !el.ifProcessed) {
-        el.ifProcessed = true;
-        return [
-            {
-                type: EXPRESSION,
-                value: genIf(el, state, elementToString, '"<!---->"'),
-            } ];
-    }
-    else if (el.tag === 'template') {
-        return childrenToSegments(el, state);
-    }
-    var openSegments = elementToOpenTagSegments(el, state);
-    var childrenSegments = childrenToSegments(el, state);
-    var ref = state.options;
-    var isUnaryTag = ref.isUnaryTag;
-    var close = isUnaryTag && isUnaryTag(el.tag)
-        ? []
-        : [{ type: RAW, value: ("</" + (el.tag) + ">") }];
-    return openSegments.concat(childrenSegments, close);
-}
-function elementToOpenTagSegments(el, state) {
-    applyModelTransform(el, state);
-    var binding;
-    var segments = [{ type: RAW, value: ("<" + (el.tag)) }];
-    // attrs
-    if (el.attrs) {
-        segments.push.apply(segments, genAttrSegments(el.attrs));
-    }
-    // domProps
-    if (el.props) {
-        segments.push.apply(segments, genDOMPropSegments(el.props, el.attrs));
-    }
-    // v-bind="object"
-    if ((binding = el.attrsMap['v-bind'])) {
-        segments.push({ type: EXPRESSION, value: ("_ssrAttrs(" + binding + ")") });
-    }
-    // v-bind.prop="object"
-    if ((binding = el.attrsMap['v-bind.prop'])) {
-        segments.push({ type: EXPRESSION, value: ("_ssrDOMProps(" + binding + ")") });
-    }
-    // class
-    if (el.staticClass || el.classBinding) {
-        segments.push.apply(segments, genClassSegments(el.staticClass, el.classBinding));
-    }
-    // style & v-show
-    if (el.staticStyle || el.styleBinding || el.attrsMap['v-show']) {
-        segments.push.apply(segments, genStyleSegments(el.attrsMap.style, el.staticStyle, el.styleBinding, el.attrsMap['v-show']));
-    }
-    // _scopedId
-    if (state.options.scopeId) {
-        segments.push({ type: RAW, value: (" " + (state.options.scopeId)) });
-    }
-    segments.push({ type: RAW, value: ">" });
-    return segments;
-}
-function childrenToSegments(el, state) {
-    var binding;
-    if ((binding = el.attrsMap['v-html'])) {
-        return [{ type: EXPRESSION, value: ("_s(" + binding + ")") }];
-    }
-    if ((binding = el.attrsMap['v-text'])) {
-        return [{ type: INTERPOLATION, value: ("_s(" + binding + ")") }];
-    }
-    if (el.tag === 'textarea' && (binding = el.attrsMap['v-model'])) {
-        return [{ type: INTERPOLATION, value: ("_s(" + binding + ")") }];
-    }
-    return el.children ? nodesToSegments(el.children, state) : [];
-}
-function nodesToSegments(children, state) {
-    var segments = [];
-    for (var i = 0; i < children.length; i++) {
-        var c = children[i];
-        if (c.type === 1) {
-            segments.push.apply(segments, elementToSegments(c, state));
-        }
-        else if (c.type === 2) {
-            segments.push({ type: INTERPOLATION, value: c.expression });
-        }
-        else if (c.type === 3) {
-            var text = escape(c.text);
-            if (c.isComment) {
-                text = '<!--' + text + '-->';
-            }
-            segments.push({ type: RAW, value: text });
-        }
-    }
-    return segments;
-}
-function flattenSegments(segments) {
-    var mergedSegments = [];
-    var textBuffer = '';
-    var pushBuffer = function () {
-        if (textBuffer) {
-            mergedSegments.push(JSON.stringify(textBuffer));
-            textBuffer = '';
-        }
-    };
-    for (var i = 0; i < segments.length; i++) {
-        var s = segments[i];
-        if (s.type === RAW) {
-            textBuffer += s.value;
-        }
-        else if (s.type === INTERPOLATION) {
-            pushBuffer();
-            mergedSegments.push(("_ssrEscape(" + (s.value) + ")"));
-        }
-        else if (s.type === EXPRESSION) {
-            pushBuffer();
-            mergedSegments.push(("(" + (s.value) + ")"));
-        }
-    }
-    pushBuffer();
-    return mergedSegments.join('+');
-}
+
+function generate$1 (
+  ast,
+  options
+) {
+  var state = new CodegenState(options);
+  var code = ast ? genSSRElement(ast, state) : '_c("div")';
+  return {
+    render: ("with(this){return " + code + "}"),
+    staticRenderFns: state.staticRenderFns
+  }
+}
+
+function genSSRElement (el, state) {
+  if (el.for && !el.forProcessed) {
+    return genFor(el, state, genSSRElement)
+  } else if (el.if && !el.ifProcessed) {
+    return genIf(el, state, genSSRElement)
+  } else if (el.tag === 'template' && !el.slotTarget) {
+    return el.ssrOptimizability === optimizability.FULL
+      ? genChildrenAsStringNode(el, state)
+      : genSSRChildren(el, state) || 'void 0'
+  }
+
+  switch (el.ssrOptimizability) {
+    case optimizability.FULL:
+      // stringify whole tree
+      return genStringElement(el, state)
+    case optimizability.SELF:
+      // stringify self and check children
+      return genStringElementWithChildren(el, state)
+    case optimizability.CHILDREN:
+      // generate self as VNode and stringify children
+      return genNormalElement(el, state, true)
+    case optimizability.PARTIAL:
+      // generate self as VNode and check children
+      return genNormalElement(el, state, false)
+    default:
+      // bail whole tree
+      return genElement(el, state)
+  }
+}
+
+function genNormalElement (el, state, stringifyChildren) {
+  var data = el.plain ? undefined : genData$2(el, state);
+  var children = stringifyChildren
+    ? ("[" + (genChildrenAsStringNode(el, state)) + "]")
+    : genSSRChildren(el, state, true);
+  return ("_c('" + (el.tag) + "'" + (data ? ("," + data) : '') + (children ? ("," + children) : '') + ")")
+}
+
+function genSSRChildren (el, state, checkSkip) {
+  return genChildren(el, state, checkSkip, genSSRElement, genSSRNode)
+}
+
+function genSSRNode (el, state) {
+  return el.type === 1
+    ? genSSRElement(el, state)
+    : genText(el)
+}
+
+function genChildrenAsStringNode (el, state) {
+  return el.children.length
+    ? ("_ssrNode(" + (flattenSegments(childrenToSegments(el, state))) + ")")
+    : ''
+}
+
+function genStringElement (el, state) {
+  return ("_ssrNode(" + (elementToString(el, state)) + ")")
+}
+
+function genStringElementWithChildren (el, state) {
+  var children = genSSRChildren(el, state, true);
+  return ("_ssrNode(" + (flattenSegments(elementToOpenTagSegments(el, state))) + ",\"</" + (el.tag) + ">\"" + (children ? ("," + children) : '') + ")")
+}
+
+function elementToString (el, state) {
+  return ("(" + (flattenSegments(elementToSegments(el, state))) + ")")
+}
+
+function elementToSegments (el, state) {
+  // v-for / v-if
+  if (el.for && !el.forProcessed) {
+    el.forProcessed = true;
+    return [{
+      type: EXPRESSION,
+      value: genFor(el, state, elementToString, '_ssrList')
+    }]
+  } else if (el.if && !el.ifProcessed) {
+    el.ifProcessed = true;
+    return [{
+      type: EXPRESSION,
+      value: genIf(el, state, elementToString, '"<!---->"')
+    }]
+  } else if (el.tag === 'template') {
+    return childrenToSegments(el, state)
+  }
+
+  var openSegments = elementToOpenTagSegments(el, state);
+  var childrenSegments = childrenToSegments(el, state);
+  var ref = state.options;
+  var isUnaryTag = ref.isUnaryTag;
+  var close = (isUnaryTag && isUnaryTag(el.tag))
+    ? []
+    : [{ type: RAW, value: ("</" + (el.tag) + ">") }];
+  return openSegments.concat(childrenSegments, close)
+}
+
+function elementToOpenTagSegments (el, state) {
+  applyModelTransform(el, state);
+  var binding;
+  var segments = [{ type: RAW, value: ("<" + (el.tag)) }];
+  // attrs
+  if (el.attrs) {
+    segments.push.apply(segments, genAttrSegments(el.attrs));
+  }
+  // domProps
+  if (el.props) {
+    segments.push.apply(segments, genDOMPropSegments(el.props, el.attrs));
+  }
+  // v-bind="object"
+  if ((binding = el.attrsMap['v-bind'])) {
+    segments.push({ type: EXPRESSION, value: ("_ssrAttrs(" + binding + ")") });
+  }
+  // v-bind.prop="object"
+  if ((binding = el.attrsMap['v-bind.prop'])) {
+    segments.push({ type: EXPRESSION, value: ("_ssrDOMProps(" + binding + ")") });
+  }
+  // class
+  if (el.staticClass || el.classBinding) {
+    segments.push.apply(
+      segments,
+      genClassSegments(el.staticClass, el.classBinding)
+    );
+  }
+  // style & v-show
+  if (el.staticStyle || el.styleBinding || el.attrsMap['v-show']) {
+    segments.push.apply(
+      segments,
+      genStyleSegments(
+        el.attrsMap.style,
+        el.staticStyle,
+        el.styleBinding,
+        el.attrsMap['v-show']
+      )
+    );
+  }
+  // _scopedId
+  if (state.options.scopeId) {
+    segments.push({ type: RAW, value: (" " + (state.options.scopeId)) });
+  }
+  segments.push({ type: RAW, value: ">" });
+  return segments
+}
+
+function childrenToSegments (el, state) {
+  var binding;
+  if ((binding = el.attrsMap['v-html'])) {
+    return [{ type: EXPRESSION, value: ("_s(" + binding + ")") }]
+  }
+  if ((binding = el.attrsMap['v-text'])) {
+    return [{ type: INTERPOLATION, value: ("_s(" + binding + ")") }]
+  }
+  if (el.tag === 'textarea' && (binding = el.attrsMap['v-model'])) {
+    return [{ type: INTERPOLATION, value: ("_s(" + binding + ")") }]
+  }
+  return el.children
+    ? nodesToSegments(el.children, state)
+    : []
+}
+
+function nodesToSegments (
+  children,
+  state
+) {
+  var segments = [];
+  for (var i = 0; i < children.length; i++) {
+    var c = children[i];
+    if (c.type === 1) {
+      segments.push.apply(segments, elementToSegments(c, state));
+    } else if (c.type === 2) {
+      segments.push({ type: INTERPOLATION, value: c.expression });
+    } else if (c.type === 3) {
+      var text = escape(c.text);
+      if (c.isComment) {
+        text = '<!--' + text + '-->';
+      }
+      segments.push({ type: RAW, value: text });
+    }
+  }
+  return segments
+}
+
+function flattenSegments (segments) {
+  var mergedSegments = [];
+  var textBuffer = '';
+
+  var pushBuffer = function () {
+    if (textBuffer) {
+      mergedSegments.push(JSON.stringify(textBuffer));
+      textBuffer = '';
+    }
+  };
+
+  for (var i = 0; i < segments.length; i++) {
+    var s = segments[i];
+    if (s.type === RAW) {
+      textBuffer += s.value;
+    } else if (s.type === INTERPOLATION) {
+      pushBuffer();
+      mergedSegments.push(("_ssrEscape(" + (s.value) + ")"));
+    } else if (s.type === EXPRESSION) {
+      pushBuffer();
+      mergedSegments.push(("(" + (s.value) + ")"));
+    }
+  }
+  pushBuffer();
+
+  return mergedSegments.join('+')
+}
+
+/*  */
+
+
 
 // these keywords should not appear inside expressions, but operators like
 // typeof, instanceof and in are allowed
-var prohibitedKeywordRE = new RegExp('\\b' +
-    ('do,if,for,let,new,try,var,case,else,with,await,break,catch,class,const,' +
-        'super,throw,while,yield,delete,export,import,return,switch,default,' +
-        'extends,finally,continue,debugger,function,arguments')
-        .split(',')
-        .join('\\b|\\b') +
-    '\\b');
+var prohibitedKeywordRE = new RegExp('\\b' + (
+  'do,if,for,let,new,try,var,case,else,with,await,break,catch,class,const,' +
+  'super,throw,while,yield,delete,export,import,return,switch,default,' +
+  'extends,finally,continue,debugger,function,arguments'
+).split(',').join('\\b|\\b') + '\\b');
+
 // these unary operators should not be used as property/method names
-var unaryOperatorsRE = new RegExp('\\b' +
-    'delete,typeof,void'.split(',').join('\\s*\\([^\\)]*\\)|\\b') +
-    '\\s*\\([^\\)]*\\)');
+var unaryOperatorsRE = new RegExp('\\b' + (
+  'delete,typeof,void'
+).split(',').join('\\s*\\([^\\)]*\\)|\\b') + '\\s*\\([^\\)]*\\)');
+
 // strip strings in expressions
 var stripStringRE = /'(?:[^'\\]|\\.)*'|"(?:[^"\\]|\\.)*"|`(?:[^`\\]|\\.)*\$\{|\}(?:[^`\\]|\\.)*`|`(?:[^`\\]|\\.)*`/g;
+
 // detect problematic expressions in a template
-function detectErrors(ast, warn) {
-    if (ast) {
-        checkNode(ast, warn);
-    }
-}
-function checkNode(node, warn) {
-    if (node.type === 1) {
-        for (var name in node.attrsMap) {
-            if (dirRE.test(name)) {
-                var value = node.attrsMap[name];
-                if (value) {
-                    var range = node.rawAttrsMap[name];
-                    if (name === 'v-for') {
-                        checkFor(node, ("v-for=\"" + value + "\""), warn, range);
-                    }
-                    else if (name === 'v-slot' || name[0] === '#') {
-                        checkFunctionParameterExpression(value, (name + "=\"" + value + "\""), warn, range);
-                    }
-                    else if (onRE.test(name)) {
-                        checkEvent(value, (name + "=\"" + value + "\""), warn, range);
-                    }
-                    else {
-                        checkExpression(value, (name + "=\"" + value + "\""), warn, range);
-                    }
-                }
+function detectErrors (ast, warn) {
+  if (ast) {
+    checkNode(ast, warn);
+  }
+}
+
+function checkNode (node, warn) {
+  if (node.type === 1) {
+    for (var name in node.attrsMap) {
+      if (dirRE.test(name)) {
+        var value = node.attrsMap[name];
+        if (value) {
+          var range = node.rawAttrsMap[name];
+          if (name === 'v-for') {
+            checkFor(node, ("v-for=\"" + value + "\""), warn, range);
+          } else if (name === 'v-slot' || name[0] === '#') {
+            checkFunctionParameterExpression(value, (name + "=\"" + value + "\""), warn, range);
+          } else if (onRE.test(name)) {
+            checkEvent(value, (name + "=\"" + value + "\""), warn, range);
+          } else {
+            checkExpression(value, (name + "=\"" + value + "\""), warn, range);
+          }
+        }
+      }
+    }
+    if (node.children) {
+      for (var i = 0; i < node.children.length; i++) {
+        checkNode(node.children[i], warn);
+      }
+    }
+  } else if (node.type === 2) {
+    checkExpression(node.expression, node.text, warn, node);
+  }
+}
+
+function checkEvent (exp, text, warn, range) {
+  var stripped = exp.replace(stripStringRE, '');
+  var keywordMatch = stripped.match(unaryOperatorsRE);
+  if (keywordMatch && stripped.charAt(keywordMatch.index - 1) !== '$') {
+    warn(
+      "avoid using JavaScript unary operator as property name: " +
+      "\"" + (keywordMatch[0]) + "\" in expression " + (text.trim()),
+      range
+    );
+  }
+  checkExpression(exp, text, warn, range);
+}
+
+function checkFor (node, text, warn, range) {
+  checkExpression(node.for || '', text, warn, range);
+  checkIdentifier(node.alias, 'v-for alias', text, warn, range);
+  checkIdentifier(node.iterator1, 'v-for iterator', text, warn, range);
+  checkIdentifier(node.iterator2, 'v-for iterator', text, warn, range);
+}
+
+function checkIdentifier (
+  ident,
+  type,
+  text,
+  warn,
+  range
+) {
+  if (typeof ident === 'string') {
+    try {
+      new Function(("var " + ident + "=_"));
+    } catch (e) {
+      warn(("invalid " + type + " \"" + ident + "\" in expression: " + (text.trim())), range);
+    }
+  }
+}
+
+function checkExpression (exp, text, warn, range) {
+  try {
+    new Function(("return " + exp));
+  } catch (e) {
+    var keywordMatch = exp.replace(stripStringRE, '').match(prohibitedKeywordRE);
+    if (keywordMatch) {
+      warn(
+        "avoid using JavaScript keyword as property name: " +
+        "\"" + (keywordMatch[0]) + "\"\n  Raw expression: " + (text.trim()),
+        range
+      );
+    } else {
+      warn(
+        "invalid expression: " + (e.message) + " in\n\n" +
+        "    " + exp + "\n\n" +
+        "  Raw expression: " + (text.trim()) + "\n",
+        range
+      );
+    }
+  }
+}
+
+function checkFunctionParameterExpression (exp, text, warn, range) {
+  try {
+    new Function(exp, '');
+  } catch (e) {
+    warn(
+      "invalid function parameter expression: " + (e.message) + " in\n\n" +
+      "    " + exp + "\n\n" +
+      "  Raw expression: " + (text.trim()) + "\n",
+      range
+    );
+  }
+}
+
+/*  */
+
+var range = 2;
+
+function generateCodeFrame (
+  source,
+  start,
+  end
+) {
+  if ( start === void 0 ) start = 0;
+  if ( end === void 0 ) end = source.length;
+
+  var lines = source.split(/\r?\n/);
+  var count = 0;
+  var res = [];
+  for (var i = 0; i < lines.length; i++) {
+    count += lines[i].length + 1;
+    if (count >= start) {
+      for (var j = i - range; j <= i + range || end > count; j++) {
+        if (j < 0 || j >= lines.length) { continue }
+        res.push(("" + (j + 1) + (repeat$1(" ", 3 - String(j + 1).length)) + "|  " + (lines[j])));
+        var lineLength = lines[j].length;
+        if (j === i) {
+          // push underline
+          var pad = start - (count - lineLength) + 1;
+          var length = end > count ? lineLength - pad : end - start;
+          res.push("   |  " + repeat$1(" ", pad) + repeat$1("^", length));
+        } else if (j > i) {
+          if (end > count) {
+            var length$1 = Math.min(end - count, lineLength);
+            res.push("   |  " + repeat$1("^", length$1));
+          }
+          count += lineLength + 1;
+        }
+      }
+      break
+    }
+  }
+  return res.join('\n')
+}
+
+function repeat$1 (str, n) {
+  var result = '';
+  if (n > 0) {
+    while (true) { // eslint-disable-line
+      if (n & 1) { result += str; }
+      n >>>= 1;
+      if (n <= 0) { break }
+      str += str;
+    }
+  }
+  return result
+}
+
+/*  */
+
+
+
+function createFunction (code, errors) {
+  try {
+    return new Function(code)
+  } catch (err) {
+    errors.push({ err: err, code: code });
+    return noop
+  }
+}
+
+function createCompileToFunctionFn (compile) {
+  var cache = Object.create(null);
+
+  return function compileToFunctions (
+    template,
+    options,
+    vm
+  ) {
+    options = extend({}, options);
+    var warn$$1 = options.warn || warn;
+    delete options.warn;
+
+    /* istanbul ignore if */
+    {
+      // detect possible CSP restriction
+      try {
+        new Function('return 1');
+      } catch (e) {
+        if (e.toString().match(/unsafe-eval|CSP/)) {
+          warn$$1(
+            'It seems you are using the standalone build of Vue.js in an ' +
+            'environment with Content Security Policy that prohibits unsafe-eval. ' +
+            'The template compiler cannot work in this environment. Consider ' +
+            'relaxing the policy to allow unsafe-eval or pre-compiling your ' +
+            'templates into render functions.'
+          );
+        }
+      }
+    }
+
+    // check cache
+    var key = options.delimiters
+      ? String(options.delimiters) + template
+      : template;
+    if (cache[key]) {
+      return cache[key]
+    }
+
+    // compile
+    var compiled = compile(template, options);
+
+    // check compilation errors/tips
+    {
+      if (compiled.errors && compiled.errors.length) {
+        if (options.outputSourceRange) {
+          compiled.errors.forEach(function (e) {
+            warn$$1(
+              "Error compiling template:\n\n" + (e.msg) + "\n\n" +
+              generateCodeFrame(template, e.start, e.end),
+              vm
+            );
+          });
+        } else {
+          warn$$1(
+            "Error compiling template:\n\n" + template + "\n\n" +
+            compiled.errors.map(function (e) { return ("- " + e); }).join('\n') + '\n',
+            vm
+          );
+        }
+      }
+      if (compiled.tips && compiled.tips.length) {
+        if (options.outputSourceRange) {
+          compiled.tips.forEach(function (e) { return tip(e.msg, vm); });
+        } else {
+          compiled.tips.forEach(function (msg) { return tip(msg, vm); });
+        }
+      }
+    }
+
+    // turn code into functions
+    var res = {};
+    var fnGenErrors = [];
+    res.render = createFunction(compiled.render, fnGenErrors);
+    res.staticRenderFns = compiled.staticRenderFns.map(function (code) {
+      return createFunction(code, fnGenErrors)
+    });
+
+    // check function generation errors.
+    // this should only happen if there is a bug in the compiler itself.
+    // mostly for codegen development use
+    /* istanbul ignore if */
+    {
+      if ((!compiled.errors || !compiled.errors.length) && fnGenErrors.length) {
+        warn$$1(
+          "Failed to generate render function:\n\n" +
+          fnGenErrors.map(function (ref) {
+            var err = ref.err;
+            var code = ref.code;
+
+            return ((err.toString()) + " in\n\n" + code + "\n");
+        }).join('\n'),
+          vm
+        );
+      }
+    }
+
+    return (cache[key] = res)
+  }
+}
+
+/*  */
+
+function createCompilerCreator (baseCompile) {
+  return function createCompiler (baseOptions) {
+    function compile (
+      template,
+      options
+    ) {
+      var finalOptions = Object.create(baseOptions);
+      var errors = [];
+      var tips = [];
+
+      var warn = function (msg, range, tip) {
+        (tip ? tips : errors).push(msg);
+      };
+
+      if (options) {
+        if (options.outputSourceRange) {
+          // $flow-disable-line
+          var leadingSpaceLength = template.match(/^\s*/)[0].length;
+
+          warn = function (msg, range, tip) {
+            var data = { msg: msg };
+            if (range) {
+              if (range.start != null) {
+                data.start = range.start + leadingSpaceLength;
+              }
+              if (range.end != null) {
+                data.end = range.end + leadingSpaceLength;
+              }
             }
+            (tip ? tips : errors).push(data);
+          };
         }
-        if (node.children) {
-            for (var i = 0; i < node.children.length; i++) {
-                checkNode(node.children[i], warn);
-            }
+        // merge custom modules
+        if (options.modules) {
+          finalOptions.modules =
+            (baseOptions.modules || []).concat(options.modules);
         }
-    }
-    else if (node.type === 2) {
-        checkExpression(node.expression, node.text, warn, node);
-    }
-}
-function checkEvent(exp, text, warn, range) {
-    var stripped = exp.replace(stripStringRE, '');
-    var keywordMatch = stripped.match(unaryOperatorsRE);
-    if (keywordMatch && stripped.charAt(keywordMatch.index - 1) !== '$') {
-        warn("avoid using JavaScript unary operator as property name: " +
-            "\"" + (keywordMatch[0]) + "\" in expression " + (text.trim()), range);
-    }
-    checkExpression(exp, text, warn, range);
-}
-function checkFor(node, text, warn, range) {
-    checkExpression(node.for || '', text, warn, range);
-    checkIdentifier(node.alias, 'v-for alias', text, warn, range);
-    checkIdentifier(node.iterator1, 'v-for iterator', text, warn, range);
-    checkIdentifier(node.iterator2, 'v-for iterator', text, warn, range);
-}
-function checkIdentifier(ident, type, text, warn, range) {
-    if (typeof ident === 'string') {
-        try {
-            new Function(("var " + ident + "=_"));
+        // merge custom directives
+        if (options.directives) {
+          finalOptions.directives = extend(
+            Object.create(baseOptions.directives || null),
+            options.directives
+          );
         }
-        catch (e) {
-            warn(("invalid " + type + " \"" + ident + "\" in expression: " + (text.trim())), range);
+        // copy other options
+        for (var key in options) {
+          if (key !== 'modules' && key !== 'directives') {
+            finalOptions[key] = options[key];
+          }
         }
-    }
-}
-function checkExpression(exp, text, warn, range) {
-    try {
-        new Function(("return " + exp));
-    }
-    catch (e) {
-        var keywordMatch = exp
-            .replace(stripStringRE, '')
-            .match(prohibitedKeywordRE);
-        if (keywordMatch) {
-            warn("avoid using JavaScript keyword as property name: " +
-                "\"" + (keywordMatch[0]) + "\"\n  Raw expression: " + (text.trim()), range);
-        }
-        else {
-            warn("invalid expression: " + (e.message) + " in\n\n" +
-                "    " + exp + "\n\n" +
-                "  Raw expression: " + (text.trim()) + "\n", range);
-        }
-    }
-}
-function checkFunctionParameterExpression(exp, text, warn, range) {
-    try {
-        new Function(exp, '');
-    }
-    catch (e) {
-        warn("invalid function parameter expression: " + (e.message) + " in\n\n" +
-            "    " + exp + "\n\n" +
-            "  Raw expression: " + (text.trim()) + "\n", range);
-    }
-}
-
-var range = 2;
-function generateCodeFrame(source, start, end) {
-    if ( start === void 0 ) start = 0;
-    if ( end === void 0 ) end = source.length;
-
-    var lines = source.split(/\r?\n/);
-    var count = 0;
-    var res = [];
-    for (var i = 0; i < lines.length; i++) {
-        count += lines[i].length + 1;
-        if (count >= start) {
-            for (var j = i - range; j <= i + range || end > count; j++) {
-                if (j < 0 || j >= lines.length)
-                    { continue; }
-                res.push(("" + (j + 1) + (repeat(" ", 3 - String(j + 1).length)) + "|  " + (lines[j])));
-                var lineLength = lines[j].length;
-                if (j === i) {
-                    // push underline
-                    var pad = start - (count - lineLength) + 1;
-                    var length = end > count ? lineLength - pad : end - start;
-                    res.push("   |  " + repeat(" ", pad) + repeat("^", length));
-                }
-                else if (j > i) {
-                    if (end > count) {
-                        var length$1 = Math.min(end - count, lineLength);
-                        res.push("   |  " + repeat("^", length$1));
-                    }
-                    count += lineLength + 1;
-                }
-            }
-            break;
-        }
-    }
-    return res.join('\n');
-}
-function repeat(str, n) {
-    var result = '';
-    if (n > 0) {
-        // eslint-disable-next-line no-constant-condition
-        while (true) {
-            // eslint-disable-line
-            if (n & 1)
-                { result += str; }
-            n >>>= 1;
-            if (n <= 0)
-                { break; }
-            str += str;
-        }
-    }
-    return result;
-}
-
-function createFunction(code, errors) {
-    try {
-        return new Function(code);
-    }
-    catch (err) {
-        errors.push({ err: err, code: code });
-        return noop$1;
-    }
-}
-function createCompileToFunctionFn(compile) {
-    var cache = Object.create(null);
-    return function compileToFunctions(template, options, vm) {
-        options = extend({}, options);
-        var warn = options.warn || warn$2;
-        delete options.warn;
-        /* istanbul ignore if */
-        {
-            // detect possible CSP restriction
-            try {
-                new Function('return 1');
-            }
-            catch (e) {
-                if (e.toString().match(/unsafe-eval|CSP/)) {
-                    warn('It seems you are using the standalone build of Vue.js in an ' +
-                        'environment with Content Security Policy that prohibits unsafe-eval. ' +
-                        'The template compiler cannot work in this environment. Consider ' +
-                        'relaxing the policy to allow unsafe-eval or pre-compiling your ' +
-                        'templates into render functions.');
-                }
-            }
-        }
-        // check cache
-        var key = options.delimiters
-            ? String(options.delimiters) + template
-            : template;
-        if (cache[key]) {
-            return cache[key];
-        }
-        // compile
-        var compiled = compile(template, options);
-        // check compilation errors/tips
-        {
-            if (compiled.errors && compiled.errors.length) {
-                if (options.outputSourceRange) {
-                    compiled.errors.forEach(function (e) {
-                        warn("Error compiling template:\n\n" + (e.msg) + "\n\n" +
-                            generateCodeFrame(template, e.start, e.end), vm);
-                    });
-                }
-                else {
-                    warn("Error compiling template:\n\n" + template + "\n\n" +
-                        compiled.errors.map(function (e) { return ("- " + e); }).join('\n') +
-                        '\n', vm);
-                }
-            }
-            if (compiled.tips && compiled.tips.length) {
-                if (options.outputSourceRange) {
-                    compiled.tips.forEach(function (e) { return tip(e.msg, vm); });
-                }
-                else {
-                    compiled.tips.forEach(function (msg) { return tip(msg, vm); });
-                }
-            }
-        }
-        // turn code into functions
-        var res = {};
-        var fnGenErrors = [];
-        res.render = createFunction(compiled.render, fnGenErrors);
-        res.staticRenderFns = compiled.staticRenderFns.map(function (code) {
-            return createFunction(code, fnGenErrors);
-        });
-        // check function generation errors.
-        // this should only happen if there is a bug in the compiler itself.
-        // mostly for codegen development use
-        /* istanbul ignore if */
-        {
-            if ((!compiled.errors || !compiled.errors.length) && fnGenErrors.length) {
-                warn("Failed to generate render function:\n\n" +
-                    fnGenErrors
-                        .map(function (ref) {
-                            var err = ref.err;
-                            var code = ref.code;
-
-                            return ((err.toString()) + " in\n\n" + code + "\n");
-                })
-                        .join('\n'), vm);
-            }
-        }
-        return (cache[key] = res);
-    };
-}
-
-function createCompilerCreator(baseCompile) {
-    return function createCompiler(baseOptions) {
-        function compile(template, options) {
-            var finalOptions = Object.create(baseOptions);
-            var errors = [];
-            var tips = [];
-            var warn = function (msg, range, tip) {
-                (tip ? tips : errors).push(msg);
-            };
-            if (options) {
-                if (options.outputSourceRange) {
-                    // $flow-disable-line
-                    var leadingSpaceLength = template.match(/^\s*/)[0].length;
-                    warn = function (msg, range, tip) {
-                        var data = { msg: msg };
-                        if (range) {
-                            if (range.start != null) {
-                                data.start = range.start + leadingSpaceLength;
-                            }
-                            if (range.end != null) {
-                                data.end = range.end + leadingSpaceLength;
-                            }
-                        }
-                        (tip ? tips : errors).push(data);
-                    };
-                }
-                // merge custom modules
-                if (options.modules) {
-                    finalOptions.modules = (baseOptions.modules || []).concat(options.modules);
-                }
-                // merge custom directives
-                if (options.directives) {
-                    finalOptions.directives = extend(Object.create(baseOptions.directives || null), options.directives);
-                }
-                // copy other options
-                for (var key in options) {
-                    if (key !== 'modules' && key !== 'directives') {
-                        finalOptions[key] = options[key];
-                    }
-                }
-            }
-            finalOptions.warn = warn;
-            var compiled = baseCompile(template.trim(), finalOptions);
-            {
-                detectErrors(compiled.ast, warn);
-            }
-            compiled.errors = errors;
-            compiled.tips = tips;
-            return compiled;
-        }
-        return {
-            compile: compile,
-            compileToFunctions: createCompileToFunctionFn(compile),
-        };
-    };
-}
-
-var createCompiler = createCompilerCreator(function baseCompile(template, options) {
-    var ast = parse(template.trim(), options);
-    optimize(ast, options);
-    var code = generate(ast, options);
+      }
+
+      finalOptions.warn = warn;
+
+      var compiled = baseCompile(template.trim(), finalOptions);
+      {
+        detectErrors(compiled.ast, warn);
+      }
+      compiled.errors = errors;
+      compiled.tips = tips;
+      return compiled
+    }
+
     return {
-        ast: ast,
-        render: code.render,
-        staticRenderFns: code.staticRenderFns,
-    };
+      compile: compile,
+      compileToFunctions: createCompileToFunctionFn(compile)
+    }
+  }
+}
+
+/*  */
+
+var createCompiler = createCompilerCreator(function baseCompile (
+  template,
+  options
+) {
+  var ast = parse(template.trim(), options);
+  optimize(ast, options);
+  var code = generate$1(ast, options);
+  return {
+    ast: ast,
+    render: code.render,
+    staticRenderFns: code.staticRenderFns
+  }
 });
 
+/*  */
+
 var ref = createCompiler(baseOptions);
+var compile = ref.compile;
 var compileToFunctions = ref.compileToFunctions;
 
-function renderAttr(key, value) {
-    if (isBooleanAttr(key)) {
-        if (!isFalsyAttrValue(value)) {
-            return (" " + key + "=\"" + key + "\"");
-        }
-    }
-    else if (isEnumeratedAttr(key)) {
-        return (" " + key + "=\"" + (escape(convertEnumeratedValue(key, value))) + "\"");
-    }
-    else if (!isFalsyAttrValue(value)) {
-        return (" " + key + "=\"" + (escape(String(value))) + "\"");
-    }
-    return '';
-}
-
-function genStyle(style) {
-    var styleText = '';
-    for (var key in style) {
-        var value = style[key];
-        var hyphenatedKey = hyphenate(key);
-        if (Array.isArray(value)) {
-            for (var i = 0, len = value.length; i < len; i++) {
-                styleText += normalizeValue(hyphenatedKey, value[i]);
-            }
-        }
-        else {
-            styleText += normalizeValue(hyphenatedKey, value);
-        }
-    }
-    return styleText;
-}
-function normalizeValue(key, value) {
-    if (typeof value === 'string' ||
-        (typeof value === 'number' && noUnitNumericStyleProps[key]) ||
-        value === 0) {
-        return (key + ":" + value + ";");
-    }
-    else {
-        // invalid values
-        return "";
-    }
-}
+/*  */
 
 // The template compiler attempts to minimize the need for normalization by
 // statically analyzing the template at compile time.
@@ -6243,215 +6400,211 @@
 // For plain HTML markup, normalization can be completely skipped because the
 // generated render function is guaranteed to return Array<VNode>. There are
 // two cases where extra normalization is needed:
+
 // 1. When the children contains components - because a functional component
 // may return an Array instead of a single root. In this case, just a simple
 // normalization is needed - if any child is an Array, we flatten the whole
 // thing with Array.prototype.concat. It is guaranteed to be only 1-level deep
 // because functional components already normalize their own children.
-function simpleNormalizeChildren(children) {
-    for (var i = 0; i < children.length; i++) {
-        if (Array.isArray(children[i])) {
-            return Array.prototype.concat.apply([], children);
-        }
-    }
-    return children;
-}
+function simpleNormalizeChildren (children) {
+  for (var i = 0; i < children.length; i++) {
+    if (Array.isArray(children[i])) {
+      return Array.prototype.concat.apply([], children)
+    }
+  }
+  return children
+}
+
 // 2. When the children contains constructs that always generated nested Arrays,
 // e.g. <template>, <slot>, v-for, or when the children is provided by user
 // with hand-written render functions / JSX. In such cases a full normalization
 // is needed to cater to all possible types of children values.
-function normalizeChildren(children) {
-    return isPrimitive(children)
-        ? [createTextVNode(children)]
-        : Array.isArray(children)
-            ? normalizeArrayChildren(children)
-            : undefined;
-}
-function isTextNode(node) {
-    return isDef(node) && isDef(node.text) && isFalse(node.isComment);
-}
-function normalizeArrayChildren(children, nestedIndex) {
-    var res = [];
-    var i, c, lastIndex, last;
-    for (i = 0; i < children.length; i++) {
-        c = children[i];
-        if (isUndef(c) || typeof c === 'boolean')
-            { continue; }
-        lastIndex = res.length - 1;
-        last = res[lastIndex];
-        //  nested
-        if (Array.isArray(c)) {
-            if (c.length > 0) {
-                c = normalizeArrayChildren(c, ((nestedIndex || '') + "_" + i));
-                // merge adjacent text nodes
-                if (isTextNode(c[0]) && isTextNode(last)) {
-                    res[lastIndex] = createTextVNode(last.text + c[0].text);
-                    c.shift();
-                }
-                res.push.apply(res, c);
-            }
+function normalizeChildren (children) {
+  return isPrimitive(children)
+    ? [createTextVNode(children)]
+    : Array.isArray(children)
+      ? normalizeArrayChildren(children)
+      : undefined
+}
+
+function isTextNode (node) {
+  return isDef(node) && isDef(node.text) && isFalse(node.isComment)
+}
+
+function normalizeArrayChildren (children, nestedIndex) {
+  var res = [];
+  var i, c, lastIndex, last;
+  for (i = 0; i < children.length; i++) {
+    c = children[i];
+    if (isUndef(c) || typeof c === 'boolean') { continue }
+    lastIndex = res.length - 1;
+    last = res[lastIndex];
+    //  nested
+    if (Array.isArray(c)) {
+      if (c.length > 0) {
+        c = normalizeArrayChildren(c, ((nestedIndex || '') + "_" + i));
+        // merge adjacent text nodes
+        if (isTextNode(c[0]) && isTextNode(last)) {
+          res[lastIndex] = createTextVNode(last.text + (c[0]).text);
+          c.shift();
         }
-        else if (isPrimitive(c)) {
-            if (isTextNode(last)) {
-                // merge adjacent text nodes
-                // this is necessary for SSR hydration because text nodes are
-                // essentially merged when rendered to HTML strings
-                res[lastIndex] = createTextVNode(last.text + c);
-            }
-            else if (c !== '') {
-                // convert primitive to vnode
-                res.push(createTextVNode(c));
-            }
+        res.push.apply(res, c);
+      }
+    } else if (isPrimitive(c)) {
+      if (isTextNode(last)) {
+        // merge adjacent text nodes
+        // this is necessary for SSR hydration because text nodes are
+        // essentially merged when rendered to HTML strings
+        res[lastIndex] = createTextVNode(last.text + c);
+      } else if (c !== '') {
+        // convert primitive to vnode
+        res.push(createTextVNode(c));
+      }
+    } else {
+      if (isTextNode(c) && isTextNode(last)) {
+        // merge adjacent text nodes
+        res[lastIndex] = createTextVNode(last.text + c.text);
+      } else {
+        // default key for nested array children (likely generated by v-for)
+        if (isTrue(children._isVList) &&
+          isDef(c.tag) &&
+          isUndef(c.key) &&
+          isDef(nestedIndex)) {
+          c.key = "__vlist" + nestedIndex + "_" + i + "__";
         }
-        else {
-            if (isTextNode(c) && isTextNode(last)) {
-                // merge adjacent text nodes
-                res[lastIndex] = createTextVNode(last.text + c.text);
-            }
-            else {
-                // default key for nested array children (likely generated by v-for)
-                if (isTrue(children._isVList) &&
-                    isDef(c.tag) &&
-                    isUndef(c.key) &&
-                    isDef(nestedIndex)) {
-                    c.key = "__vlist" + nestedIndex + "_" + i + "__";
-                }
-                res.push(c);
-            }
-        }
-    }
-    return res;
-}
+        res.push(c);
+      }
+    }
+  }
+  return res
+}
+
+/*  */
 
 var ssrHelpers = {
-    _ssrEscape: escape,
-    _ssrNode: renderStringNode$1,
-    _ssrList: renderStringList,
-    _ssrAttr: renderAttr,
-    _ssrAttrs: renderAttrs,
-    _ssrDOMProps: renderDOMProps,
-    _ssrClass: renderSSRClass,
-    _ssrStyle: renderSSRStyle,
+  _ssrEscape: escape,
+  _ssrNode: renderStringNode,
+  _ssrList: renderStringList,
+  _ssrAttr: renderAttr,
+  _ssrAttrs: renderAttrs$1,
+  _ssrDOMProps: renderDOMProps$1,
+  _ssrClass: renderSSRClass,
+  _ssrStyle: renderSSRStyle
 };
-function installSSRHelpers(vm) {
-    if (vm._ssrNode) {
-        return;
-    }
-    var Vue = vm.constructor;
-    // @ts-expect-error
-    while (Vue.super) {
-        // @ts-expect-error
-        Vue = Vue.super;
-    }
-    extend(Vue.prototype, ssrHelpers);
-    // @ts-expect-error
-    if (Vue.FunctionalRenderContext) {
-        // @ts-expect-error
-        extend(Vue.FunctionalRenderContext.prototype, ssrHelpers);
-    }
-}
-var StringNode = function StringNode(open, close, children, normalizationType) {
-    this.isString = true;
-    this.open = open;
-    this.close = close;
-    if (children) {
-        this.children =
-            normalizationType === 1
-                ? simpleNormalizeChildren(children)
-                : normalizationType === 2
-                    ? normalizeChildren(children)
-                    : children;
-    }
-    else {
-        this.children = void 0;
-    }
+
+function installSSRHelpers (vm) {
+  if (vm._ssrNode) {
+    return
+  }
+  var Vue = vm.constructor;
+  while (Vue.super) {
+    Vue = Vue.super;
+  }
+  extend(Vue.prototype, ssrHelpers);
+  if (Vue.FunctionalRenderContext) {
+    extend(Vue.FunctionalRenderContext.prototype, ssrHelpers);
+  }
+}
+
+var StringNode = function StringNode (
+  open,
+  close,
+  children,
+  normalizationType
+) {
+  this.isString = true;
+  this.open = open;
+  this.close = close;
+  if (children) {
+    this.children = normalizationType === 1
+      ? simpleNormalizeChildren(children)
+      : normalizationType === 2
+        ? normalizeChildren(children)
+        : children;
+  } else {
+    this.children = void 0;
+  }
 };
-function renderStringNode$1(open, close, children, normalizationType) {
-    return new StringNode(open, close, children, normalizationType);
-}
-function renderStringList(val, render) {
-    var ret = '';
-    var i, l, keys, key;
-    if (Array.isArray(val) || typeof val === 'string') {
-        for (i = 0, l = val.length; i < l; i++) {
-            ret += render(val[i], i);
-        }
-    }
-    else if (typeof val === 'number') {
-        for (i = 0; i < val; i++) {
-            ret += render(i + 1, i);
-        }
-    }
-    else if (isObject(val)) {
-        keys = Object.keys(val);
-        for (i = 0, l = keys.length; i < l; i++) {
-            key = keys[i];
-            ret += render(val[key], key, i);
-        }
-    }
-    return ret;
-}
-function renderAttrs(obj) {
-    var res = '';
-    for (var key in obj) {
-        if (isSSRUnsafeAttr(key)) {
-            continue;
-        }
-        res += renderAttr(key, obj[key]);
-    }
-    return res;
-}
-function renderDOMProps(obj) {
-    var res = '';
-    for (var key in obj) {
-        var attr = propsToAttrMap[key] || key.toLowerCase();
-        if (isRenderableAttr(attr)) {
-            res += renderAttr(attr, obj[key]);
-        }
-    }
-    return res;
-}
-function renderSSRClass(staticClass, dynamic) {
-    var res = renderClass$1(staticClass, dynamic);
-    return res === '' ? res : (" class=\"" + (escape(res)) + "\"");
-}
-function renderSSRStyle(staticStyle, dynamic, extra) {
-    var style = {};
-    if (staticStyle)
-        { extend(style, staticStyle); }
-    if (dynamic)
-        { extend(style, normalizeStyleBinding(dynamic)); }
-    if (extra)
-        { extend(style, extra); }
-    var res = genStyle(style);
-    return res === '' ? res : (" style=" + (JSON.stringify(escape(res))));
+
+function renderStringNode (
+  open,
+  close,
+  children,
+  normalizationType
+) {
+  return new StringNode(open, close, children, normalizationType)
+}
+
+function renderStringList (
+  val,
+  render
+) {
+  var ret = '';
+  var i, l, keys, key;
+  if (Array.isArray(val) || typeof val === 'string') {
+    for (i = 0, l = val.length; i < l; i++) {
+      ret += render(val[i], i);
+    }
+  } else if (typeof val === 'number') {
+    for (i = 0; i < val; i++) {
+      ret += render(i + 1, i);
+    }
+  } else if (isObject(val)) {
+    keys = Object.keys(val);
+    for (i = 0, l = keys.length; i < l; i++) {
+      key = keys[i];
+      ret += render(val[key], key, i);
+    }
+  }
+  return ret
+}
+
+function renderAttrs$1 (obj) {
+  var res = '';
+  for (var key in obj) {
+    if (isSSRUnsafeAttr(key)) {
+      continue
+    }
+    res += renderAttr(key, obj[key]);
+  }
+  return res
+}
+
+function renderDOMProps$1 (obj) {
+  var res = '';
+  for (var key in obj) {
+    var attr = propsToAttrMap[key] || key.toLowerCase();
+    if (isRenderableAttr(attr)) {
+      res += renderAttr(attr, obj[key]);
+    }
+  }
+  return res
+}
+
+function renderSSRClass (
+  staticClass,
+  dynamic
+) {
+  var res = renderClass(staticClass, dynamic);
+  return res === '' ? res : (" class=\"" + (escape(res)) + "\"")
+}
+
+function renderSSRStyle (
+  staticStyle,
+  dynamic,
+  extra
+) {
+  var style = {};
+  if (staticStyle) { extend(style, staticStyle); }
+  if (dynamic) { extend(style, normalizeStyleBinding(dynamic)); }
+  if (extra) { extend(style, extra); }
+  var res = genStyle(style);
+  return res === '' ? res : (" style=" + (JSON.stringify(escape(res))))
 }
 
 /* not type checking this file because flow doesn't play well with Proxy */
+
 {
-<<<<<<< HEAD
-    makeMap('Infinity,undefined,NaN,isFinite,isNaN,' +
-        'parseFloat,parseInt,decodeURI,decodeURIComponent,encodeURI,encodeURIComponent,' +
-        'Math,Number,Date,Array,Object,Boolean,String,RegExp,Map,Set,JSON,Intl,BigInt,' +
-        'require' // for Webpack/Browserify
-    );
-    var hasProxy = typeof Proxy !== 'undefined' && isNative(Proxy);
-    if (hasProxy) {
-        var isBuiltInModifier = makeMap('stop,prevent,self,ctrl,shift,alt,meta,exact');
-        config.keyCodes = new Proxy(config.keyCodes, {
-            set: function set(target, key, value) {
-                if (isBuiltInModifier(key)) {
-                    warn$2(("Avoid overwriting built-in modifier in config.keyCodes: ." + key));
-                    return false;
-                }
-                else {
-                    target[key] = value;
-                    return true;
-                }
-            },
-        });
-    }
-=======
   var allowedGlobals = makeMap(
     'Infinity,undefined,NaN,isFinite,isNaN,' +
     'parseFloat,parseInt,decodeURI,decodeURIComponent,encodeURI,encodeURIComponent,' +
@@ -6476,359 +6629,386 @@
       }
     });
   }
->>>>>>> 6aa11872
-}
+}
+
+/*  */
 
 var seenObjects = new _Set();
+
 /**
  * Recursively traverse an object to evoke all converted
  * getters, so that every nested property inside the object
  * is collected as a "deep" dependency.
  */
-function traverse(val) {
-    _traverse(val, seenObjects);
-    seenObjects.clear();
-}
-function _traverse(val, seen) {
-    var i, keys;
-    var isA = Array.isArray(val);
-    if ((!isA && !isObject(val)) ||
-        Object.isFrozen(val) ||
-        val instanceof VNode) {
-        return;
-    }
-    if (val.__ob__) {
-        var depId = val.__ob__.dep.id;
-        if (seen.has(depId)) {
-            return;
+function traverse (val) {
+  _traverse(val, seenObjects);
+  seenObjects.clear();
+}
+
+function _traverse (val, seen) {
+  var i, keys;
+  var isA = Array.isArray(val);
+  if ((!isA && !isObject(val)) || Object.isFrozen(val) || val instanceof VNode) {
+    return
+  }
+  if (val.__ob__) {
+    var depId = val.__ob__.dep.id;
+    if (seen.has(depId)) {
+      return
+    }
+    seen.add(depId);
+  }
+  if (isA) {
+    i = val.length;
+    while (i--) { _traverse(val[i], seen); }
+  } else {
+    keys = Object.keys(val);
+    i = keys.length;
+    while (i--) { _traverse(val[keys[i]], seen); }
+  }
+}
+
+{
+  var perf = inBrowser && window.performance;
+  /* istanbul ignore if */
+  if (
+    perf &&
+    perf.mark &&
+    perf.measure &&
+    perf.clearMarks &&
+    perf.clearMeasures
+  ) ;
+}
+
+/*  */
+
+var normalizeEvent = cached(function (name) {
+  var passive = name.charAt(0) === '&';
+  name = passive ? name.slice(1) : name;
+  var once$$1 = name.charAt(0) === '~'; // Prefixed last, checked first
+  name = once$$1 ? name.slice(1) : name;
+  var capture = name.charAt(0) === '!';
+  name = capture ? name.slice(1) : name;
+  return {
+    name: name,
+    once: once$$1,
+    capture: capture,
+    passive: passive
+  }
+});
+
+function createFnInvoker (fns, vm) {
+  function invoker () {
+    var arguments$1 = arguments;
+
+    var fns = invoker.fns;
+    if (Array.isArray(fns)) {
+      var cloned = fns.slice();
+      for (var i = 0; i < cloned.length; i++) {
+        invokeWithErrorHandling(cloned[i], null, arguments$1, vm, "v-on handler");
+      }
+    } else {
+      // return handler return value for single handlers
+      return invokeWithErrorHandling(fns, null, arguments, vm, "v-on handler")
+    }
+  }
+  invoker.fns = fns;
+  return invoker
+}
+
+function updateListeners (
+  on,
+  oldOn,
+  add,
+  remove$$1,
+  createOnceHandler,
+  vm
+) {
+  var name, def$$1, cur, old, event;
+  for (name in on) {
+    def$$1 = cur = on[name];
+    old = oldOn[name];
+    event = normalizeEvent(name);
+    if (isUndef(cur)) {
+      warn(
+        "Invalid handler for event \"" + (event.name) + "\": got " + String(cur),
+        vm
+      );
+    } else if (isUndef(old)) {
+      if (isUndef(cur.fns)) {
+        cur = on[name] = createFnInvoker(cur, vm);
+      }
+      if (isTrue(event.once)) {
+        cur = on[name] = createOnceHandler(event.name, cur, event.capture);
+      }
+      add(event.name, cur, event.capture, event.passive, event.params);
+    } else if (cur !== old) {
+      old.fns = cur;
+      on[name] = old;
+    }
+  }
+  for (name in oldOn) {
+    if (isUndef(on[name])) {
+      event = normalizeEvent(name);
+      remove$$1(event.name, oldOn[name], event.capture);
+    }
+  }
+}
+
+/*  */
+
+/*  */
+
+function extractPropsFromVNodeData (
+  data,
+  Ctor,
+  tag
+) {
+  // we are only extracting raw values here.
+  // validation and default values are handled in the child
+  // component itself.
+  var propOptions = Ctor.options.props;
+  if (isUndef(propOptions)) {
+    return
+  }
+  var res = {};
+  var attrs = data.attrs;
+  var props = data.props;
+  if (isDef(attrs) || isDef(props)) {
+    for (var key in propOptions) {
+      var altKey = hyphenate(key);
+      {
+        var keyInLowerCase = key.toLowerCase();
+        if (
+          key !== keyInLowerCase &&
+          attrs && hasOwn(attrs, keyInLowerCase)
+        ) {
+          tip(
+            "Prop \"" + keyInLowerCase + "\" is passed to component " +
+            (formatComponentName(tag || Ctor)) + ", but the declared prop name is" +
+            " \"" + key + "\". " +
+            "Note that HTML attributes are case-insensitive and camelCased " +
+            "props need to use their kebab-case equivalents when using in-DOM " +
+            "templates. You should probably use \"" + altKey + "\" instead of \"" + key + "\"."
+          );
         }
-        seen.add(depId);
-    }
-    if (isA) {
-        i = val.length;
-        while (i--)
-            { _traverse(val[i], seen); }
-    }
-    else {
-        keys = Object.keys(val);
-        i = keys.length;
-        while (i--)
-            { _traverse(val[keys[i]], seen); }
-    }
-}
-
-{
-    var perf = inBrowser && window.performance;
-    /* istanbul ignore if */
-    if (perf &&
-        perf.mark &&
-        perf.measure &&
-        perf.clearMarks &&
-        perf.clearMeasures) ;
-}
-
-var normalizeEvent = cached(function (name) {
-    var passive = name.charAt(0) === '&';
-    name = passive ? name.slice(1) : name;
-    var once = name.charAt(0) === '~'; // Prefixed last, checked first
-    name = once ? name.slice(1) : name;
-    var capture = name.charAt(0) === '!';
-    name = capture ? name.slice(1) : name;
-    return {
-        name: name,
-        once: once,
-        capture: capture,
-        passive: passive,
-    };
-});
-function createFnInvoker(fns, vm) {
-    function invoker() {
-        var arguments$1 = arguments;
-
-        var fns = invoker.fns;
-        if (Array.isArray(fns)) {
-            var cloned = fns.slice();
-            for (var i = 0; i < cloned.length; i++) {
-                invokeWithErrorHandling(cloned[i], null, arguments$1, vm, "v-on handler");
-            }
-        }
-        else {
-            // return handler return value for single handlers
-            return invokeWithErrorHandling(fns, null, arguments, vm, "v-on handler");
-        }
-    }
-    invoker.fns = fns;
-    return invoker;
-}
-function updateListeners(on, oldOn, add, remove, createOnceHandler, vm) {
-    var name, cur, old, event;
-    for (name in on) {
-        cur = on[name];
-        old = oldOn[name];
-        event = normalizeEvent(name);
-        if (isUndef(cur)) {
-            warn$2("Invalid handler for event \"" + (event.name) + "\": got " + String(cur), vm);
-        }
-        else if (isUndef(old)) {
-            if (isUndef(cur.fns)) {
-                cur = on[name] = createFnInvoker(cur, vm);
-            }
-            if (isTrue(event.once)) {
-                cur = on[name] = createOnceHandler(event.name, cur, event.capture);
-            }
-            add(event.name, cur, event.capture, event.passive, event.params);
-        }
-        else if (cur !== old) {
-            old.fns = cur;
-            on[name] = old;
-        }
-    }
-    for (name in oldOn) {
-        if (isUndef(on[name])) {
-            event = normalizeEvent(name);
-            remove(event.name, oldOn[name], event.capture);
-        }
-    }
-}
-
-function extractPropsFromVNodeData(data, Ctor, tag) {
-    // we are only extracting raw values here.
-    // validation and default values are handled in the child
-    // component itself.
-    var propOptions = Ctor.options.props;
-    if (isUndef(propOptions)) {
-        return;
-    }
-    var res = {};
-    var attrs = data.attrs;
-    var props = data.props;
-    if (isDef(attrs) || isDef(props)) {
-        for (var key in propOptions) {
-            var altKey = hyphenate(key);
-            {
-                var keyInLowerCase = key.toLowerCase();
-                if (key !== keyInLowerCase && attrs && hasOwn(attrs, keyInLowerCase)) {
-                    tip("Prop \"" + keyInLowerCase + "\" is passed to component " +
-                        (formatComponentName(
-                        // @ts-ignore
-                        tag || Ctor)) + ", but the declared prop name is" +
-                        " \"" + key + "\". " +
-                        "Note that HTML attributes are case-insensitive and camelCased " +
-                        "props need to use their kebab-case equivalents when using in-DOM " +
-                        "templates. You should probably use \"" + altKey + "\" instead of \"" + key + "\".");
-                }
-            }
-            checkProp(res, props, key, altKey, true) ||
-                checkProp(res, attrs, key, altKey, false);
-        }
-    }
-    return res;
-}
-function checkProp(res, hash, key, altKey, preserve) {
-    if (isDef(hash)) {
-        if (hasOwn(hash, key)) {
-            res[key] = hash[key];
-            if (!preserve) {
-                delete hash[key];
-            }
-            return true;
-        }
-        else if (hasOwn(hash, altKey)) {
-            res[key] = hash[altKey];
-            if (!preserve) {
-                delete hash[altKey];
-            }
-            return true;
-        }
-    }
-    return false;
-}
+      }
+      checkProp(res, props, key, altKey, true) ||
+      checkProp(res, attrs, key, altKey, false);
+    }
+  }
+  return res
+}
+
+function checkProp (
+  res,
+  hash,
+  key,
+  altKey,
+  preserve
+) {
+  if (isDef(hash)) {
+    if (hasOwn(hash, key)) {
+      res[key] = hash[key];
+      if (!preserve) {
+        delete hash[key];
+      }
+      return true
+    } else if (hasOwn(hash, altKey)) {
+      res[key] = hash[altKey];
+      if (!preserve) {
+        delete hash[altKey];
+      }
+      return true
+    }
+  }
+  return false
+}
+
+/*  */
 
 var SIMPLE_NORMALIZE = 1;
 var ALWAYS_NORMALIZE = 2;
+
 // wrapper function for providing a more flexible interface
 // without getting yelled at by flow
-function createElement(context, tag, data, children, normalizationType, alwaysNormalize) {
-    if (Array.isArray(data) || isPrimitive(data)) {
-        normalizationType = children;
-        children = data;
-        data = undefined;
-    }
-    if (isTrue(alwaysNormalize)) {
-        normalizationType = ALWAYS_NORMALIZE;
-    }
-    return _createElement(context, tag, data, children, normalizationType);
-}
-function _createElement(context, tag, data, children, normalizationType) {
-    if (isDef(data) && isDef(data.__ob__)) {
-        warn$2("Avoid using observed data object as vnode data: " + (JSON.stringify(data)) + "\n" + 'Always create fresh vnode data objects in each render!', context);
-        return createEmptyVNode();
-    }
-    // object syntax in v-bind
-    if (isDef(data) && isDef(data.is)) {
-        tag = data.is;
-    }
-    if (!tag) {
-        // in case of component :is set to falsy value
-        return createEmptyVNode();
-    }
-    // warn against non-primitive key
-    if (isDef(data) &&
-        isDef(data.key) &&
-        !isPrimitive(data.key)) {
-        // @ts-expect-error
-        {
-            warn$2('Avoid using non-primitive value as key, ' +
-                'use string/number value instead.', context);
-        }
-    }
-    // support single function children as default scoped slot
-    if (Array.isArray(children) && typeof children[0] === 'function') {
-        data = data || {};
-        data.scopedSlots = { default: children[0] };
-        children.length = 0;
-    }
-    if (normalizationType === ALWAYS_NORMALIZE) {
-        children = normalizeChildren(children);
-    }
-    else if (normalizationType === SIMPLE_NORMALIZE) {
-        children = simpleNormalizeChildren(children);
-    }
-    var vnode, ns;
-    if (typeof tag === 'string') {
-        var Ctor;
-        ns = (context.$vnode && context.$vnode.ns) || config.getTagNamespace(tag);
-        if ((!data || !data.pre) &&
-            isDef((Ctor = resolveAsset(context.$options, 'components', tag)))) {
-            // component
-            vnode = createComponent(Ctor, data, context, children, tag);
-        }
-        else {
-            // unknown or unlisted namespaced elements
-            // check at runtime because it may get assigned a namespace when its
-            // parent normalizes children
-            vnode = new VNode(tag, data, children, undefined, undefined, context);
-        }
-    }
-    else {
-        // direct component options / constructor
-        vnode = createComponent(tag, data, context, children);
-    }
-    if (Array.isArray(vnode)) {
-        return vnode;
-    }
-    else if (isDef(vnode)) {
-        if (isDef(ns))
-            { applyNS(vnode, ns); }
-        if (isDef(data))
-            { registerDeepBindings(data); }
-        return vnode;
-    }
-    else {
-        return createEmptyVNode();
-    }
-}
-function applyNS(vnode, ns, force) {
-    vnode.ns = ns;
-    if (vnode.tag === 'foreignObject') {
-        // use default namespace inside foreignObject
-        ns = undefined;
-        force = true;
-    }
-    if (isDef(vnode.children)) {
-        for (var i = 0, l = vnode.children.length; i < l; i++) {
-            var child = vnode.children[i];
-            if (isDef(child.tag) &&
-                (isUndef(child.ns) || (isTrue(force) && child.tag !== 'svg'))) {
-                applyNS(child, ns, force);
-            }
-        }
-    }
-}
+function createElement (
+  context,
+  tag,
+  data,
+  children,
+  normalizationType,
+  alwaysNormalize
+) {
+  if (Array.isArray(data) || isPrimitive(data)) {
+    normalizationType = children;
+    children = data;
+    data = undefined;
+  }
+  if (isTrue(alwaysNormalize)) {
+    normalizationType = ALWAYS_NORMALIZE;
+  }
+  return _createElement(context, tag, data, children, normalizationType)
+}
+
+function _createElement (
+  context,
+  tag,
+  data,
+  children,
+  normalizationType
+) {
+  if (isDef(data) && isDef((data).__ob__)) {
+    warn(
+      "Avoid using observed data object as vnode data: " + (JSON.stringify(data)) + "\n" +
+      'Always create fresh vnode data objects in each render!',
+      context
+    );
+    return createEmptyVNode()
+  }
+  // object syntax in v-bind
+  if (isDef(data) && isDef(data.is)) {
+    tag = data.is;
+  }
+  if (!tag) {
+    // in case of component :is set to falsy value
+    return createEmptyVNode()
+  }
+  // warn against non-primitive key
+  if (isDef(data) && isDef(data.key) && !isPrimitive(data.key)
+  ) {
+    {
+      warn(
+        'Avoid using non-primitive value as key, ' +
+        'use string/number value instead.',
+        context
+      );
+    }
+  }
+  // support single function children as default scoped slot
+  if (Array.isArray(children) &&
+    typeof children[0] === 'function'
+  ) {
+    data = data || {};
+    data.scopedSlots = { default: children[0] };
+    children.length = 0;
+  }
+  if (normalizationType === ALWAYS_NORMALIZE) {
+    children = normalizeChildren(children);
+  } else if (normalizationType === SIMPLE_NORMALIZE) {
+    children = simpleNormalizeChildren(children);
+  }
+  var vnode, ns;
+  if (typeof tag === 'string') {
+    var Ctor;
+    ns = (context.$vnode && context.$vnode.ns) || config.getTagNamespace(tag);
+    if ((!data || !data.pre) && isDef(Ctor = resolveAsset(context.$options, 'components', tag))) {
+      // component
+      vnode = createComponent(Ctor, data, context, children, tag);
+    } else {
+      // unknown or unlisted namespaced elements
+      // check at runtime because it may get assigned a namespace when its
+      // parent normalizes children
+      vnode = new VNode(
+        tag, data, children,
+        undefined, undefined, context
+      );
+    }
+  } else {
+    // direct component options / constructor
+    vnode = createComponent(tag, data, context, children);
+  }
+  if (Array.isArray(vnode)) {
+    return vnode
+  } else if (isDef(vnode)) {
+    if (isDef(ns)) { applyNS(vnode, ns); }
+    if (isDef(data)) { registerDeepBindings(data); }
+    return vnode
+  } else {
+    return createEmptyVNode()
+  }
+}
+
+function applyNS (vnode, ns, force) {
+  vnode.ns = ns;
+  if (vnode.tag === 'foreignObject') {
+    // use default namespace inside foreignObject
+    ns = undefined;
+    force = true;
+  }
+  if (isDef(vnode.children)) {
+    for (var i = 0, l = vnode.children.length; i < l; i++) {
+      var child = vnode.children[i];
+      if (isDef(child.tag) && (
+        isUndef(child.ns) || (isTrue(force) && child.tag !== 'svg'))) {
+        applyNS(child, ns, force);
+      }
+    }
+  }
+}
+
 // ref #5318
 // necessary to ensure parent re-render when deep bindings like :style and
 // :class are used on slot nodes
-function registerDeepBindings(data) {
-    if (isObject(data.style)) {
-        traverse(data.style);
-    }
-    if (isObject(data.class)) {
-        traverse(data.class);
-    }
-}
+function registerDeepBindings (data) {
+  if (isObject(data.style)) {
+    traverse(data.style);
+  }
+  if (isObject(data.class)) {
+    traverse(data.class);
+  }
+}
+
+/*  */
 
 /**
  * Runtime helper for rendering v-for lists.
  */
-function renderList(val, render) {
-    var ret = null, i, l, keys, key;
-    if (Array.isArray(val) || typeof val === 'string') {
-        ret = new Array(val.length);
-        for (i = 0, l = val.length; i < l; i++) {
-            ret[i] = render(val[i], i);
-        }
-    }
-    else if (typeof val === 'number') {
-        ret = new Array(val);
-        for (i = 0; i < val; i++) {
-            ret[i] = render(i + 1, i);
-        }
-    }
-    else if (isObject(val)) {
-        if (hasSymbol && val[Symbol.iterator]) {
-            ret = [];
-            var iterator = val[Symbol.iterator]();
-            var result = iterator.next();
-            while (!result.done) {
-                ret.push(render(result.value, ret.length));
-                result = iterator.next();
-            }
-        }
-        else {
-            keys = Object.keys(val);
-            ret = new Array(keys.length);
-            for (i = 0, l = keys.length; i < l; i++) {
-                key = keys[i];
-                ret[i] = render(val[key], key, i);
-            }
-        }
-    }
-    if (!isDef(ret)) {
-        ret = [];
-    }
-    ret._isVList = true;
-    return ret;
-}
+function renderList (
+  val,
+  render
+) {
+  var ret, i, l, keys, key;
+  if (Array.isArray(val) || typeof val === 'string') {
+    ret = new Array(val.length);
+    for (i = 0, l = val.length; i < l; i++) {
+      ret[i] = render(val[i], i);
+    }
+  } else if (typeof val === 'number') {
+    ret = new Array(val);
+    for (i = 0; i < val; i++) {
+      ret[i] = render(i + 1, i);
+    }
+  } else if (isObject(val)) {
+    if (hasSymbol && val[Symbol.iterator]) {
+      ret = [];
+      var iterator = val[Symbol.iterator]();
+      var result = iterator.next();
+      while (!result.done) {
+        ret.push(render(result.value, ret.length));
+        result = iterator.next();
+      }
+    } else {
+      keys = Object.keys(val);
+      ret = new Array(keys.length);
+      for (i = 0, l = keys.length; i < l; i++) {
+        key = keys[i];
+        ret[i] = render(val[key], key, i);
+      }
+    }
+  }
+  if (!isDef(ret)) {
+    ret = [];
+  }
+  (ret)._isVList = true;
+  return ret
+}
+
+/*  */
 
 /**
  * Runtime helper for rendering <slot>
  */
-<<<<<<< HEAD
-function renderSlot(name, fallback, props, bindObject) {
-    var scopedSlotFn = this.$scopedSlots[name];
-    var nodes;
-    if (scopedSlotFn) {
-        // scoped slot
-        props = props || {};
-        if (bindObject) {
-            if (!isObject(bindObject)) {
-                warn$2('slot v-bind without argument expects an Object', this);
-            }
-            props = extend(extend({}, bindObject), props);
-        }
-        nodes = scopedSlotFn(props) || fallback;
-    }
-    else {
-        nodes = this.$slots[name] || fallback;
-    }
-    var target = props && props.slot;
-    if (target) {
-        return this.$createElement('template', { slot: target }, nodes);
-    }
-    else {
-        return nodes;
-    }
-=======
 function renderSlot (
   name,
   fallbackRender,
@@ -6861,43 +7041,32 @@
   } else {
     return nodes
   }
->>>>>>> 6aa11872
-}
+}
+
+/*  */
 
 /**
  * Runtime helper for resolving filters
  */
-function resolveFilter(id) {
-    return resolveAsset(this.$options, 'filters', id, true) || identity;
-}
-
-function isKeyNotMatch(expect, actual) {
-    if (Array.isArray(expect)) {
-        return expect.indexOf(actual) === -1;
-    }
-    else {
-        return expect !== actual;
-    }
-}
+function resolveFilter (id) {
+  return resolveAsset(this.$options, 'filters', id, true) || identity
+}
+
+/*  */
+
+function isKeyNotMatch (expect, actual) {
+  if (Array.isArray(expect)) {
+    return expect.indexOf(actual) === -1
+  } else {
+    return expect !== actual
+  }
+}
+
 /**
  * Runtime helper for checking keyCodes from config.
  * exposed as Vue.prototype._k
  * passing in eventKeyName as last argument separately for backwards compat
  */
-<<<<<<< HEAD
-function checkKeyCodes(eventKeyCode, key, builtInKeyCode, eventKeyName, builtInKeyName) {
-    var mappedKeyCode = config.keyCodes[key] || builtInKeyCode;
-    if (builtInKeyName && eventKeyName && !config.keyCodes[key]) {
-        return isKeyNotMatch(builtInKeyName, eventKeyName);
-    }
-    else if (mappedKeyCode) {
-        return isKeyNotMatch(mappedKeyCode, eventKeyCode);
-    }
-    else if (eventKeyName) {
-        return hyphenate(eventKeyName) !== key;
-    }
-}
-=======
 function checkKeyCodes (
   eventKeyCode,
   key,
@@ -6917,194 +7086,225 @@
 }
 
 /*  */
->>>>>>> 6aa11872
 
 /**
  * Runtime helper for merging v-bind="object" into a VNode's data.
  */
-function bindObjectProps(data, tag, value, asProp, isSync) {
-    if (value) {
-        if (!isObject(value)) {
-            warn$2('v-bind without argument expects an Object or Array value', this);
+function bindObjectProps (
+  data,
+  tag,
+  value,
+  asProp,
+  isSync
+) {
+  if (value) {
+    if (!isObject(value)) {
+      warn(
+        'v-bind without argument expects an Object or Array value',
+        this
+      );
+    } else {
+      if (Array.isArray(value)) {
+        value = toObject(value);
+      }
+      var hash;
+      var loop = function ( key ) {
+        if (
+          key === 'class' ||
+          key === 'style' ||
+          isReservedAttribute(key)
+        ) {
+          hash = data;
+        } else {
+          var type = data.attrs && data.attrs.type;
+          hash = asProp || config.mustUseProp(tag, type, key)
+            ? data.domProps || (data.domProps = {})
+            : data.attrs || (data.attrs = {});
         }
-        else {
-            if (Array.isArray(value)) {
-                value = toObject(value);
-            }
-            var hash;
-            var loop = function ( key ) {
-                if (key === 'class' || key === 'style' || isReservedAttribute(key)) {
-                    hash = data;
-                }
-                else {
-                    var type = data.attrs && data.attrs.type;
-                    hash =
-                        asProp || config.mustUseProp(tag, type, key)
-                            ? data.domProps || (data.domProps = {})
-                            : data.attrs || (data.attrs = {});
-                }
-                var camelizedKey = camelize(key);
-                var hyphenatedKey = hyphenate(key);
-                if (!(camelizedKey in hash) && !(hyphenatedKey in hash)) {
-                    hash[key] = value[key];
-                    if (isSync) {
-                        var on = data.on || (data.on = {});
-                        on[("update:" + key)] = function ($event) {
-                            value[key] = $event;
-                        };
-                    }
-                }
+        var camelizedKey = camelize(key);
+        var hyphenatedKey = hyphenate(key);
+        if (!(camelizedKey in hash) && !(hyphenatedKey in hash)) {
+          hash[key] = value[key];
+
+          if (isSync) {
+            var on = data.on || (data.on = {});
+            on[("update:" + key)] = function ($event) {
+              value[key] = $event;
             };
-
-            for (var key in value) loop( key );
+          }
         }
-    }
-    return data;
-}
+      };
+
+      for (var key in value) loop( key );
+    }
+  }
+  return data
+}
+
+/*  */
 
 /**
  * Runtime helper for rendering static trees.
  */
-function renderStatic(index, isInFor) {
-    var cached = this._staticTrees || (this._staticTrees = []);
-    var tree = cached[index];
-    // if has already-rendered static tree and not inside v-for,
-    // we can reuse the same tree.
-    if (tree && !isInFor) {
-        return tree;
-    }
-    // otherwise, render a fresh tree.
-    tree = cached[index] = this.$options.staticRenderFns[index].call(this._renderProxy, null, this // for render fns generated for functional component templates
-    );
-    markStatic(tree, ("__static__" + index), false);
-    return tree;
-}
+function renderStatic (
+  index,
+  isInFor
+) {
+  var cached = this._staticTrees || (this._staticTrees = []);
+  var tree = cached[index];
+  // if has already-rendered static tree and not inside v-for,
+  // we can reuse the same tree.
+  if (tree && !isInFor) {
+    return tree
+  }
+  // otherwise, render a fresh tree.
+  tree = cached[index] = this.$options.staticRenderFns[index].call(
+    this._renderProxy,
+    null,
+    this // for render fns generated for functional component templates
+  );
+  markStatic(tree, ("__static__" + index), false);
+  return tree
+}
+
 /**
  * Runtime helper for v-once.
  * Effectively it means marking the node as static with a unique key.
  */
-function markOnce(tree, index, key) {
-    markStatic(tree, ("__once__" + index + (key ? ("_" + key) : "")), true);
-    return tree;
-}
-function markStatic(tree, key, isOnce) {
-    if (Array.isArray(tree)) {
-        for (var i = 0; i < tree.length; i++) {
-            if (tree[i] && typeof tree[i] !== 'string') {
-                markStaticNode(tree[i], (key + "_" + i), isOnce);
-            }
-        }
-    }
-    else {
-        markStaticNode(tree, key, isOnce);
-    }
-}
-function markStaticNode(node, key, isOnce) {
-    node.isStatic = true;
-    node.key = key;
-    node.isOnce = isOnce;
-}
-
-function bindObjectListeners(data, value) {
-    if (value) {
-        if (!isPlainObject(value)) {
-            warn$2('v-on without argument expects an Object value', this);
-        }
-        else {
-            var on = (data.on = data.on ? extend({}, data.on) : {});
-            for (var key in value) {
-                var existing = on[key];
-                var ours = value[key];
-                on[key] = existing ? [].concat(existing, ours) : ours;
-            }
-        }
-    }
-    return data;
-}
-
-function resolveScopedSlots(fns, res, 
-// the following are added in 2.6
-hasDynamicKeys, contentHashKey) {
-    res = res || { $stable: !hasDynamicKeys };
-    for (var i = 0; i < fns.length; i++) {
-        var slot = fns[i];
-        if (Array.isArray(slot)) {
-            resolveScopedSlots(slot, res, hasDynamicKeys);
-        }
-        else if (slot) {
-            // marker for reverse proxying v-slot without scope on this.$slots
-            // @ts-expect-error
-            if (slot.proxy) {
-                // @ts-expect-error
-                slot.fn.proxy = true;
-            }
-            res[slot.key] = slot.fn;
-        }
-    }
-    if (contentHashKey) {
-        res.$key = contentHashKey;
-    }
-    return res;
-}
-
-// helper to process dynamic keys for dynamic arguments in v-bind and v-on.
-function bindDynamicKeys(baseObj, values) {
-    for (var i = 0; i < values.length; i += 2) {
-        var key = values[i];
-        if (typeof key === 'string' && key) {
-            baseObj[values[i]] = values[i + 1];
-        }
-        else if (key !== '' &&
-            key !== null) {
-            // null is a special value for explicitly removing a binding
-            warn$2(("Invalid value for dynamic directive argument (expected string or null): " + key), this);
-        }
-    }
-    return baseObj;
-}
+function markOnce (
+  tree,
+  index,
+  key
+) {
+  markStatic(tree, ("__once__" + index + (key ? ("_" + key) : "")), true);
+  return tree
+}
+
+function markStatic (
+  tree,
+  key,
+  isOnce
+) {
+  if (Array.isArray(tree)) {
+    for (var i = 0; i < tree.length; i++) {
+      if (tree[i] && typeof tree[i] !== 'string') {
+        markStaticNode(tree[i], (key + "_" + i), isOnce);
+      }
+    }
+  } else {
+    markStaticNode(tree, key, isOnce);
+  }
+}
+
+function markStaticNode (node, key, isOnce) {
+  node.isStatic = true;
+  node.key = key;
+  node.isOnce = isOnce;
+}
+
+/*  */
+
+function bindObjectListeners (data, value) {
+  if (value) {
+    if (!isPlainObject(value)) {
+      warn(
+        'v-on without argument expects an Object value',
+        this
+      );
+    } else {
+      var on = data.on = data.on ? extend({}, data.on) : {};
+      for (var key in value) {
+        var existing = on[key];
+        var ours = value[key];
+        on[key] = existing ? [].concat(existing, ours) : ours;
+      }
+    }
+  }
+  return data
+}
+
+/*  */
+
+function resolveScopedSlots (
+  fns, // see flow/vnode
+  res,
+  // the following are added in 2.6
+  hasDynamicKeys,
+  contentHashKey
+) {
+  res = res || { $stable: !hasDynamicKeys };
+  for (var i = 0; i < fns.length; i++) {
+    var slot = fns[i];
+    if (Array.isArray(slot)) {
+      resolveScopedSlots(slot, res, hasDynamicKeys);
+    } else if (slot) {
+      // marker for reverse proxying v-slot without scope on this.$slots
+      if (slot.proxy) {
+        slot.fn.proxy = true;
+      }
+      res[slot.key] = slot.fn;
+    }
+  }
+  if (contentHashKey) {
+    (res).$key = contentHashKey;
+  }
+  return res
+}
+
+/*  */
+
+function bindDynamicKeys (baseObj, values) {
+  for (var i = 0; i < values.length; i += 2) {
+    var key = values[i];
+    if (typeof key === 'string' && key) {
+      baseObj[values[i]] = values[i + 1];
+    } else if (key !== '' && key !== null) {
+      // null is a special value for explicitly removing a binding
+      warn(
+        ("Invalid value for dynamic directive argument (expected string or null): " + key),
+        this
+      );
+    }
+  }
+  return baseObj
+}
+
 // helper to dynamically append modifier runtime markers to event names.
 // ensure only append when value is already string, otherwise it will be cast
 // to string and cause the type check to miss.
-function prependModifier(value, symbol) {
-    return typeof value === 'string' ? symbol + value : value;
-}
-
-function installRenderHelpers(target) {
-    target._o = markOnce;
-    target._n = toNumber;
-    target._s = toString;
-    target._l = renderList;
-    target._t = renderSlot;
-    target._q = looseEqual;
-    target._i = looseIndexOf;
-    target._m = renderStatic;
-    target._f = resolveFilter;
-    target._k = checkKeyCodes;
-    target._b = bindObjectProps;
-    target._v = createTextVNode;
-    target._e = createEmptyVNode;
-    target._u = resolveScopedSlots;
-    target._g = bindObjectListeners;
-    target._d = bindDynamicKeys;
-    target._p = prependModifier;
-}
+function prependModifier (value, symbol) {
+  return typeof value === 'string' ? symbol + value : value
+}
+
+/*  */
+
+function installRenderHelpers (target) {
+  target._o = markOnce;
+  target._n = toNumber;
+  target._s = toString;
+  target._l = renderList;
+  target._t = renderSlot;
+  target._q = looseEqual;
+  target._i = looseIndexOf;
+  target._m = renderStatic;
+  target._f = resolveFilter;
+  target._k = checkKeyCodes;
+  target._b = bindObjectProps;
+  target._v = createTextVNode;
+  target._e = createEmptyVNode;
+  target._u = resolveScopedSlots;
+  target._g = bindObjectListeners;
+  target._d = bindDynamicKeys;
+  target._p = prependModifier;
+}
+
+/*  */
+
+
 
 /**
  * Runtime helper for resolving raw children VNodes into a slot object.
  */
-<<<<<<< HEAD
-function resolveSlots(children, context) {
-    if (!children || !children.length) {
-        return {};
-    }
-    var slots = {};
-    for (var i = 0, l = children.length; i < l; i++) {
-        var child = children[i];
-        var data = child.data;
-        // remove slot attribute if the node is resolved as a Vue slot node
-        if (data && data.attrs && data.attrs.slot) {
-            delete data.attrs.slot;
-=======
 function resolveSlots (
   children,
   context
@@ -7346,108 +7546,49 @@
         // () => Promise
         if (isUndef(factory.resolved)) {
           res.then(resolve, reject);
->>>>>>> 6aa11872
         }
-        // named slots should only be respected if the vnode was rendered in the
-        // same context.
-        if ((child.context === context || child.fnContext === context) &&
-            data &&
-            data.slot != null) {
-            var name = data.slot;
-            var slot = slots[name] || (slots[name] = []);
-            if (child.tag === 'template') {
-                slot.push.apply(slot, child.children || []);
+      } else if (isPromise(res.component)) {
+        res.component.then(resolve, reject);
+
+        if (isDef(res.error)) {
+          factory.errorComp = ensureCtor(res.error, baseCtor);
+        }
+
+        if (isDef(res.loading)) {
+          factory.loadingComp = ensureCtor(res.loading, baseCtor);
+          if (res.delay === 0) {
+            factory.loading = true;
+          } else {
+            timerLoading = setTimeout(function () {
+              timerLoading = null;
+              if (isUndef(factory.resolved) && isUndef(factory.error)) {
+                factory.loading = true;
+                forceRender(false);
+              }
+            }, res.delay || 200);
+          }
+        }
+
+        if (isDef(res.timeout)) {
+          timerTimeout = setTimeout(function () {
+            timerTimeout = null;
+            if (isUndef(factory.resolved)) {
+              reject(
+                "timeout (" + (res.timeout) + "ms)"
+              );
             }
-            else {
-                slot.push(child);
-            }
+          }, res.timeout);
         }
-        else {
-            (slots.default || (slots.default = [])).push(child);
-        }
-    }
-    // ignore slots that contains only whitespace
-    for (var name$1 in slots) {
-        if (slots[name$1].every(isWhitespace)) {
-            delete slots[name$1];
-        }
-    }
-    return slots;
-}
-function isWhitespace(node) {
-    return (node.isComment && !node.asyncFactory) || node.text === ' ';
-}
-
-function normalizeScopedSlots(slots, normalSlots, prevSlots) {
-    var res;
-    var hasNormalSlots = Object.keys(normalSlots).length > 0;
-    var isStable = slots ? !!slots.$stable : !hasNormalSlots;
-    var key = slots && slots.$key;
-    if (!slots) {
-        res = {};
-    }
-    else if (slots._normalized) {
-        // fast path 1: child component re-render only, parent did not change
-        return slots._normalized;
-    }
-    else if (isStable &&
-        prevSlots &&
-        prevSlots !== emptyObject &&
-        key === prevSlots.$key &&
-        !hasNormalSlots &&
-        !prevSlots.$hasNormal) {
-        // fast path 2: stable scoped slots w/ no normal slots to proxy,
-        // only need to normalize once
-        return prevSlots;
-    }
-    else {
-        res = {};
-        for (var key$1 in slots) {
-            if (slots[key$1] && key$1[0] !== '$') {
-                res[key$1] = normalizeScopedSlot(normalSlots, key$1, slots[key$1]);
-            }
-        }
-    }
-    // expose normal slots on scopedSlots
-    for (var key$2 in normalSlots) {
-        if (!(key$2 in res)) {
-            res[key$2] = proxyNormalSlot(normalSlots, key$2);
-        }
-    }
-    // avoriaz seems to mock a non-extensible $scopedSlots object
-    // and when that is passed down this would cause an error
-    if (slots && Object.isExtensible(slots)) {
-        slots._normalized = res;
-    }
-    def(res, '$stable', isStable);
-    def(res, '$key', key);
-    def(res, '$hasNormal', hasNormalSlots);
-    return res;
-}
-<<<<<<< HEAD
-function normalizeScopedSlot(normalSlots, key, fn) {
-    var normalized = function () {
-        var res = arguments.length ? fn.apply(null, arguments) : fn({});
-        res =
-            res && typeof res === 'object' && !Array.isArray(res)
-                ? [res] // single vnode
-                : normalizeChildren(res);
-        return res && (res.length === 0 || (res.length === 1 && res[0].isComment)) // #9658
-            ? undefined
-            : res;
-    };
-    // this is a slot using the new v-slot syntax without scope. although it is
-    // compiled as a scoped slot, render fn users would expect it to be present
-    // on this.$slots because the usage is semantically a normal slot.
-    if (fn.proxy) {
-        Object.defineProperty(normalSlots, key, {
-            get: normalized,
-            enumerable: true,
-            configurable: true,
-        });
-    }
-    return normalized;
-=======
+      }
+    }
+
+    sync = false;
+    // return in case resolved synchronously
+    return factory.loading
+      ? factory.loadingComp
+      : factory.resolved
+  }
+}
 
 /*  */
 
@@ -7459,136 +7600,35 @@
 
 function add (event, fn) {
   target.$on(event, fn);
->>>>>>> 6aa11872
-}
-function proxyNormalSlot(slots, key) {
-    return function () { return slots[key]; };
-}
-
-function createAsyncPlaceholder(factory, data, context, children, tag) {
-    var node = createEmptyVNode();
-    node.asyncFactory = factory;
-    node.asyncMeta = { data: data, context: context, children: children, tag: tag };
-    return node;
-}
-function resolveAsyncComponent(factory, baseCtor) {
-    if (isTrue(factory.error) && isDef(factory.errorComp)) {
-        return factory.errorComp;
-    }
-    if (isDef(factory.resolved)) {
-        return factory.resolved;
-    }
-    if (isTrue(factory.loading) && isDef(factory.loadingComp)) {
-        return factory.loadingComp;
-    }
-}
-
-var target;
-function add(event, fn) {
-    target.$on(event, fn);
-}
-function remove(event, fn) {
-    target.$off(event, fn);
-}
-function createOnceHandler(event, fn) {
-    var _target = target;
-    return function onceHandler() {
-        var res = fn.apply(null, arguments);
-        if (res !== null) {
-            _target.$off(event, onceHandler);
-        }
-    };
-}
-function updateComponentListeners(vm, listeners, oldListeners) {
-    target = vm;
-    updateListeners(listeners, oldListeners || {}, add, remove, createOnceHandler, vm);
-    target = undefined;
-}
+}
+
+function remove$1 (event, fn) {
+  target.$off(event, fn);
+}
+
+function createOnceHandler (event, fn) {
+  var _target = target;
+  return function onceHandler () {
+    var res = fn.apply(null, arguments);
+    if (res !== null) {
+      _target.$off(event, onceHandler);
+    }
+  }
+}
+
+function updateComponentListeners (
+  vm,
+  listeners,
+  oldListeners
+) {
+  target = vm;
+  updateListeners(listeners, oldListeners || {}, add, remove$1, createOnceHandler, vm);
+  target = undefined;
+}
+
+/*  */
 
 var activeInstance = null;
-<<<<<<< HEAD
-function updateChildComponent(vm, propsData, listeners, parentVnode, renderChildren) {
-    // determine whether component has slot children
-    // we need to do this before overwriting $options._renderChildren.
-    // check if there are dynamic scopedSlots (hand-written or compiled but with
-    // dynamic slot names). Static scoped slots compiled from template has the
-    // "$stable" marker.
-    var newScopedSlots = parentVnode.data.scopedSlots;
-    var oldScopedSlots = vm.$scopedSlots;
-    var hasDynamicScopedSlot = !!((newScopedSlots && !newScopedSlots.$stable) ||
-        (oldScopedSlots !== emptyObject && !oldScopedSlots.$stable) ||
-        (newScopedSlots && vm.$scopedSlots.$key !== newScopedSlots.$key));
-    // Any static slot children from the parent may have changed during parent's
-    // update. Dynamic scoped slots may also have changed. In such cases, a forced
-    // update is necessary to ensure correctness.
-    var needsForceUpdate = !!(renderChildren || // has new static slots
-        vm.$options._renderChildren || // has old static slots
-        hasDynamicScopedSlot);
-    // @ts-ignore
-    vm.$options._parentVnode = parentVnode;
-    // @ts-ignore
-    vm.$vnode = parentVnode; // update vm's placeholder node without re-render
-    if (vm._vnode) {
-        // update child tree's parent
-        // @ts-ignore
-        vm._vnode.parent = parentVnode;
-    }
-    vm.$options._renderChildren = renderChildren;
-    // update $attrs and $listeners hash
-    // these are also reactive so they may trigger child update if the child
-    // used them during render
-    vm.$attrs = parentVnode.data.attrs || emptyObject;
-    // @ts-ignore
-    vm.$listeners = listeners || emptyObject;
-    // update props
-    if (propsData && vm.$options.props) {
-        toggleObserving(false);
-        var props = vm._props;
-        var propKeys = vm.$options._propKeys || [];
-        for (var i = 0; i < propKeys.length; i++) {
-            var key = propKeys[i];
-            var propOptions = vm.$options.props; // wtf flow?
-            props[key] = validateProp(key, propOptions, propsData, vm);
-        }
-        toggleObserving(true);
-        // keep a copy of raw propsData
-        vm.$options.propsData = propsData;
-    }
-    // update listeners
-    listeners = listeners || emptyObject;
-    var oldListeners = vm.$options._parentListeners;
-    vm.$options._parentListeners = listeners;
-    updateComponentListeners(vm, listeners, oldListeners);
-    // resolve slots + force update if has children
-    if (needsForceUpdate) {
-        vm.$slots = resolveSlots(renderChildren, parentVnode.context);
-        vm.$forceUpdate();
-    }
-}
-function isInInactiveTree(vm) {
-    while (vm && (vm = vm.$parent)) {
-        if (vm._inactive)
-            { return true; }
-    }
-    return false;
-}
-function activateChildComponent(vm, direct) {
-    if (direct) {
-        vm._directInactive = false;
-        if (isInInactiveTree(vm)) {
-            return;
-        }
-    }
-    else if (vm._directInactive) {
-        return;
-    }
-    if (vm._inactive || vm._inactive === null) {
-        vm._inactive = false;
-        for (var i = 0; i < vm.$children.length; i++) {
-            activateChildComponent(vm.$children[i]);
-        }
-        callHook(vm, 'activated');
-=======
 
 function updateChildComponent (
   vm,
@@ -7684,42 +7724,48 @@
     vm._inactive = false;
     for (var i = 0; i < vm.$children.length; i++) {
       activateChildComponent(vm.$children[i]);
->>>>>>> 6aa11872
-    }
-}
-function deactivateChildComponent(vm, direct) {
-    if (direct) {
-        vm._directInactive = true;
-        if (isInInactiveTree(vm)) {
-            return;
-        }
-    }
-    if (!vm._inactive) {
-        vm._inactive = true;
-        for (var i = 0; i < vm.$children.length; i++) {
-            deactivateChildComponent(vm.$children[i]);
-        }
-        callHook(vm, 'deactivated');
-    }
-}
-function callHook(vm, hook) {
-    // #7573 disable dep collection when invoking lifecycle hooks
-    pushTarget();
-    var handlers = vm.$options[hook];
-    var info = hook + " hook";
-    if (handlers) {
-        for (var i = 0, j = handlers.length; i < j; i++) {
-            invokeWithErrorHandling(handlers[i], vm, null, vm, info);
-        }
-    }
-    if (vm._hasHookEvent) {
-        vm.$emit('hook:' + hook);
-    }
-    popTarget();
-}
+    }
+    callHook(vm, 'activated');
+  }
+}
+
+function deactivateChildComponent (vm, direct) {
+  if (direct) {
+    vm._directInactive = true;
+    if (isInInactiveTree(vm)) {
+      return
+    }
+  }
+  if (!vm._inactive) {
+    vm._inactive = true;
+    for (var i = 0; i < vm.$children.length; i++) {
+      deactivateChildComponent(vm.$children[i]);
+    }
+    callHook(vm, 'deactivated');
+  }
+}
+
+function callHook (vm, hook) {
+  // #7573 disable dep collection when invoking lifecycle hooks
+  pushTarget();
+  var handlers = vm.$options[hook];
+  var info = hook + " hook";
+  if (handlers) {
+    for (var i = 0, j = handlers.length; i < j; i++) {
+      invokeWithErrorHandling(handlers[i], vm, null, vm, info);
+    }
+  }
+  if (vm._hasHookEvent) {
+    vm.$emit('hook:' + hook);
+  }
+  popTarget();
+}
+
+/*  */
 
 // Async edge case fix requires storing an event listener's attach timestamp.
 var getNow = Date.now;
+
 // Determine what event timestamp the browser is using. Annoyingly, the
 // timestamp can either be hi-res (relative to page load) or low-res
 // (relative to UNIX epoch), so in order to compare time we have to use the
@@ -7727,389 +7773,326 @@
 // All IE versions use low-res event timestamps, and have problematic clock
 // implementations (#9632)
 if (inBrowser && !isIE) {
-    var performance = window.performance;
-    if (performance &&
-        typeof performance.now === 'function' &&
-        getNow() > document.createEvent('Event').timeStamp) {
-        // if the event timestamp, although evaluated AFTER the Date.now(), is
-        // smaller than it, it means the event is using a hi-res timestamp,
-        // and we need to use the hi-res version for event listener timestamps as
-        // well.
-        getNow = function () { return performance.now(); };
-    }
-}
+  var performance = window.performance;
+  if (
+    performance &&
+    typeof performance.now === 'function' &&
+    getNow() > document.createEvent('Event').timeStamp
+  ) {
+    // if the event timestamp, although evaluated AFTER the Date.now(), is
+    // smaller than it, it means the event is using a hi-res timestamp,
+    // and we need to use the hi-res version for event listener timestamps as
+    // well.
+    getNow = function () { return performance.now(); };
+  }
+}
+
 /**
  * Queue a kept-alive component that was activated during patch.
  * The queue will be processed after the entire tree has been patched.
  */
-function queueActivatedComponent(vm) {
-    // setting _inactive to false here so that a render function can
-    // rely on checking whether it's in an inactive tree (e.g. router-view)
-    vm._inactive = false;
-}
-
-function resolveInject(inject, vm) {
-    if (inject) {
-        // inject is :any because flow is not smart enough to figure out cached
-        var result = Object.create(null);
-        var keys = hasSymbol ? Reflect.ownKeys(inject) : Object.keys(inject);
-        for (var i = 0; i < keys.length; i++) {
-            var key = keys[i];
-            // #6574 in case the inject object is observed...
-            if (key === '__ob__')
-                { continue; }
-            var provideKey = inject[key].from;
-            var source = vm;
-            while (source) {
-                if (source._provided && hasOwn(source._provided, provideKey)) {
-                    result[key] = source._provided[provideKey];
-                    break;
-                }
-                // @ts-expect-error
-                source = source.$parent;
-            }
-            if (!source) {
-                if ('default' in inject[key]) {
-                    var provideDefault = inject[key].default;
-                    result[key] =
-                        typeof provideDefault === 'function'
-                            ? provideDefault.call(vm)
-                            : provideDefault;
-                }
-                else {
-                    // @ts-ignore
-                    warn$2(("Injection \"" + key + "\" not found"), vm);
-                }
-            }
+function queueActivatedComponent (vm) {
+  // setting _inactive to false here so that a render function can
+  // rely on checking whether it's in an inactive tree (e.g. router-view)
+  vm._inactive = false;
+}
+
+/*  */
+
+/*  */
+
+/*  */
+
+function resolveInject (inject, vm) {
+  if (inject) {
+    // inject is :any because flow is not smart enough to figure out cached
+    var result = Object.create(null);
+    var keys = hasSymbol
+      ? Reflect.ownKeys(inject)
+      : Object.keys(inject);
+
+    for (var i = 0; i < keys.length; i++) {
+      var key = keys[i];
+      // #6574 in case the inject object is observed...
+      if (key === '__ob__') { continue }
+      var provideKey = inject[key].from;
+      var source = vm;
+      while (source) {
+        if (source._provided && hasOwn(source._provided, provideKey)) {
+          result[key] = source._provided[provideKey];
+          break
         }
-        return result;
-    }
-}
-
-function resolveConstructorOptions(Ctor) {
-    var options = Ctor.options;
-    if (Ctor.super) {
-        var superOptions = resolveConstructorOptions(Ctor.super);
-        var cachedSuperOptions = Ctor.superOptions;
-        if (superOptions !== cachedSuperOptions) {
-            // super option changed,
-            // need to resolve new options.
-            Ctor.superOptions = superOptions;
-            // check if there are any late-modified/attached options (#4976)
-            var modifiedOptions = resolveModifiedOptions(Ctor);
-            // update base extend options
-            if (modifiedOptions) {
-                extend(Ctor.extendOptions, modifiedOptions);
-            }
-            options = Ctor.options = mergeOptions(superOptions, Ctor.extendOptions);
-            if (options.name) {
-                options.components[options.name] = Ctor;
-            }
+        source = source.$parent;
+      }
+      if (!source) {
+        if ('default' in inject[key]) {
+          var provideDefault = inject[key].default;
+          result[key] = typeof provideDefault === 'function'
+            ? provideDefault.call(vm)
+            : provideDefault;
+        } else {
+          warn(("Injection \"" + key + "\" not found"), vm);
         }
-    }
-    return options;
-}
-function resolveModifiedOptions(Ctor) {
-    var modified;
-    var latest = Ctor.options;
-    var sealed = Ctor.sealedOptions;
-    for (var key in latest) {
-        if (latest[key] !== sealed[key]) {
-            if (!modified)
-                { modified = {}; }
-            modified[key] = latest[key];
-        }
-    }
-    return modified;
-}
-
-function FunctionalRenderContext(data, props, children, parent, Ctor) {
-    var this$1 = this;
-
-    var options = Ctor.options;
-    // ensure the createElement function in functional components
-    // gets a unique context - this is necessary for correct named slot check
-    var contextVm;
-    if (hasOwn(parent, '_uid')) {
-        contextVm = Object.create(parent);
-        // $flow-disable-line
-        contextVm._original = parent;
-    }
-    else {
-        // the context vm passed in is a functional context as well.
-        // in this case we want to make sure we are able to get a hold to the
-        // real context instance.
-        contextVm = parent;
-        // $flow-disable-line
-        parent = parent._original;
-    }
-    var isCompiled = isTrue(options._compiled);
-    var needNormalization = !isCompiled;
-    this.data = data;
-    this.props = props;
-    this.children = children;
-    this.parent = parent;
-    this.listeners = data.on || emptyObject;
-    this.injections = resolveInject(options.inject, parent);
-    this.slots = function () {
-        if (!this$1.$slots) {
-            normalizeScopedSlots(data.scopedSlots, (this$1.$slots = resolveSlots(children, parent)));
-        }
-        return this$1.$slots;
+      }
+    }
+    return result
+  }
+}
+
+/*  */
+
+function resolveConstructorOptions (Ctor) {
+  var options = Ctor.options;
+  if (Ctor.super) {
+    var superOptions = resolveConstructorOptions(Ctor.super);
+    var cachedSuperOptions = Ctor.superOptions;
+    if (superOptions !== cachedSuperOptions) {
+      // super option changed,
+      // need to resolve new options.
+      Ctor.superOptions = superOptions;
+      // check if there are any late-modified/attached options (#4976)
+      var modifiedOptions = resolveModifiedOptions(Ctor);
+      // update base extend options
+      if (modifiedOptions) {
+        extend(Ctor.extendOptions, modifiedOptions);
+      }
+      options = Ctor.options = mergeOptions(superOptions, Ctor.extendOptions);
+      if (options.name) {
+        options.components[options.name] = Ctor;
+      }
+    }
+  }
+  return options
+}
+
+function resolveModifiedOptions (Ctor) {
+  var modified;
+  var latest = Ctor.options;
+  var sealed = Ctor.sealedOptions;
+  for (var key in latest) {
+    if (latest[key] !== sealed[key]) {
+      if (!modified) { modified = {}; }
+      modified[key] = latest[key];
+    }
+  }
+  return modified
+}
+
+/*  */
+
+function FunctionalRenderContext (
+  data,
+  props,
+  children,
+  parent,
+  Ctor
+) {
+  var this$1 = this;
+
+  var options = Ctor.options;
+  // ensure the createElement function in functional components
+  // gets a unique context - this is necessary for correct named slot check
+  var contextVm;
+  if (hasOwn(parent, '_uid')) {
+    contextVm = Object.create(parent);
+    // $flow-disable-line
+    contextVm._original = parent;
+  } else {
+    // the context vm passed in is a functional context as well.
+    // in this case we want to make sure we are able to get a hold to the
+    // real context instance.
+    contextVm = parent;
+    // $flow-disable-line
+    parent = parent._original;
+  }
+  var isCompiled = isTrue(options._compiled);
+  var needNormalization = !isCompiled;
+
+  this.data = data;
+  this.props = props;
+  this.children = children;
+  this.parent = parent;
+  this.listeners = data.on || emptyObject;
+  this.injections = resolveInject(options.inject, parent);
+  this.slots = function () {
+    if (!this$1.$slots) {
+      normalizeScopedSlots(
+        data.scopedSlots,
+        this$1.$slots = resolveSlots(children, parent)
+      );
+    }
+    return this$1.$slots
+  };
+
+  Object.defineProperty(this, 'scopedSlots', ({
+    enumerable: true,
+    get: function get () {
+      return normalizeScopedSlots(data.scopedSlots, this.slots())
+    }
+  }));
+
+  // support for compiled functional template
+  if (isCompiled) {
+    // exposing $options for renderStatic()
+    this.$options = options;
+    // pre-resolve slots for renderSlot()
+    this.$slots = this.slots();
+    this.$scopedSlots = normalizeScopedSlots(data.scopedSlots, this.$slots);
+  }
+
+  if (options._scopeId) {
+    this._c = function (a, b, c, d) {
+      var vnode = createElement(contextVm, a, b, c, d, needNormalization);
+      if (vnode && !Array.isArray(vnode)) {
+        vnode.fnScopeId = options._scopeId;
+        vnode.fnContext = parent;
+      }
+      return vnode
     };
-    Object.defineProperty(this, 'scopedSlots', {
-        enumerable: true,
-        get: function get() {
-            return normalizeScopedSlots(data.scopedSlots, this.slots());
-        },
-    });
-    // support for compiled functional template
-    if (isCompiled) {
-        // exposing $options for renderStatic()
-        this.$options = options;
-        // pre-resolve slots for renderSlot()
-        this.$slots = this.slots();
-        this.$scopedSlots = normalizeScopedSlots(data.scopedSlots, this.$slots);
-    }
-    if (options._scopeId) {
-        this._c = function (a, b, c, d) {
-            var vnode = createElement(contextVm, a, b, c, d, needNormalization);
-            if (vnode && !Array.isArray(vnode)) {
-                vnode.fnScopeId = options._scopeId;
-                vnode.fnContext = parent;
-            }
-            return vnode;
-        };
-    }
-    else {
-        this._c = function (a, b, c, d) { return createElement(contextVm, a, b, c, d, needNormalization); };
-    }
-}
+  } else {
+    this._c = function (a, b, c, d) { return createElement(contextVm, a, b, c, d, needNormalization); };
+  }
+}
+
 installRenderHelpers(FunctionalRenderContext.prototype);
-function createFunctionalComponent(Ctor, propsData, data, contextVm, children) {
-    var options = Ctor.options;
-    var props = {};
-    var propOptions = options.props;
-    if (isDef(propOptions)) {
-        for (var key in propOptions) {
-            props[key] = validateProp(key, propOptions, propsData || emptyObject);
-        }
-    }
-    else {
-        if (isDef(data.attrs))
-            { mergeProps(props, data.attrs); }
-        if (isDef(data.props))
-            { mergeProps(props, data.props); }
-    }
-    var renderContext = new FunctionalRenderContext(data, props, children, contextVm, Ctor);
-    var vnode = options.render.call(null, renderContext._c, renderContext);
-    if (vnode instanceof VNode) {
-        return cloneAndMarkFunctionalResult(vnode, data, renderContext.parent, options, renderContext);
-    }
-    else if (Array.isArray(vnode)) {
-        var vnodes = normalizeChildren(vnode) || [];
-        var res = new Array(vnodes.length);
-        for (var i = 0; i < vnodes.length; i++) {
-            res[i] = cloneAndMarkFunctionalResult(vnodes[i], data, renderContext.parent, options, renderContext);
-        }
-        return res;
-    }
-}
-function cloneAndMarkFunctionalResult(vnode, data, contextVm, options, renderContext) {
-    // #7817 clone node before setting fnContext, otherwise if the node is reused
-    // (e.g. it was from a cached normal slot) the fnContext causes named slots
-    // that should not be matched to match.
-    var clone = cloneVNode(vnode);
-    clone.fnContext = contextVm;
-    clone.fnOptions = options;
-    {
-        (clone.devtoolsMeta = clone.devtoolsMeta || {}).renderContext = renderContext;
-    }
-    if (data.slot) {
-        (clone.data || (clone.data = {})).slot = data.slot;
-    }
-    return clone;
-}
-function mergeProps(to, from) {
-    for (var key in from) {
-        to[camelize(key)] = from[key];
-    }
-}
+
+function createFunctionalComponent (
+  Ctor,
+  propsData,
+  data,
+  contextVm,
+  children
+) {
+  var options = Ctor.options;
+  var props = {};
+  var propOptions = options.props;
+  if (isDef(propOptions)) {
+    for (var key in propOptions) {
+      props[key] = validateProp(key, propOptions, propsData || emptyObject);
+    }
+  } else {
+    if (isDef(data.attrs)) { mergeProps(props, data.attrs); }
+    if (isDef(data.props)) { mergeProps(props, data.props); }
+  }
+
+  var renderContext = new FunctionalRenderContext(
+    data,
+    props,
+    children,
+    contextVm,
+    Ctor
+  );
+
+  var vnode = options.render.call(null, renderContext._c, renderContext);
+
+  if (vnode instanceof VNode) {
+    return cloneAndMarkFunctionalResult(vnode, data, renderContext.parent, options, renderContext)
+  } else if (Array.isArray(vnode)) {
+    var vnodes = normalizeChildren(vnode) || [];
+    var res = new Array(vnodes.length);
+    for (var i = 0; i < vnodes.length; i++) {
+      res[i] = cloneAndMarkFunctionalResult(vnodes[i], data, renderContext.parent, options, renderContext);
+    }
+    return res
+  }
+}
+
+function cloneAndMarkFunctionalResult (vnode, data, contextVm, options, renderContext) {
+  // #7817 clone node before setting fnContext, otherwise if the node is reused
+  // (e.g. it was from a cached normal slot) the fnContext causes named slots
+  // that should not be matched to match.
+  var clone = cloneVNode(vnode);
+  clone.fnContext = contextVm;
+  clone.fnOptions = options;
+  {
+    (clone.devtoolsMeta = clone.devtoolsMeta || {}).renderContext = renderContext;
+  }
+  if (data.slot) {
+    (clone.data || (clone.data = {})).slot = data.slot;
+  }
+  return clone
+}
+
+function mergeProps (to, from) {
+  for (var key in from) {
+    to[camelize(key)] = from[key];
+  }
+}
+
+/*  */
+
+/*  */
+
+/*  */
+
+/*  */
 
 // inline hooks to be invoked on component VNodes during patch
 var componentVNodeHooks = {
-    init: function init(vnode, hydrating) {
-        if (vnode.componentInstance &&
-            !vnode.componentInstance._isDestroyed &&
-            vnode.data.keepAlive) {
-            // kept-alive components, treat as a patch
-            var mountedNode = vnode; // work around flow
-            componentVNodeHooks.prepatch(mountedNode, mountedNode);
-        }
-        else {
-            var child = (vnode.componentInstance = createComponentInstanceForVnode(vnode, activeInstance));
-            child.$mount(hydrating ? vnode.elm : undefined, hydrating);
-        }
-    },
-    prepatch: function prepatch(oldVnode, vnode) {
-        var options = vnode.componentOptions;
-        var child = (vnode.componentInstance = oldVnode.componentInstance);
-        updateChildComponent(child, options.propsData, // updated props
-        options.listeners, // updated listeners
-        vnode, // new parent vnode
-        options.children // new children
-        );
-    },
-    insert: function insert(vnode) {
-        var context = vnode.context;
-        var componentInstance = vnode.componentInstance;
-        if (!componentInstance._isMounted) {
-            componentInstance._isMounted = true;
-            callHook(componentInstance, 'mounted');
-        }
-        if (vnode.data.keepAlive) {
-            if (context._isMounted) {
-                // vue-router#1212
-                // During updates, a kept-alive component's child components may
-                // change, so directly walking the tree here may call activated hooks
-                // on incorrect children. Instead we push them into a queue which will
-                // be processed after the whole patch process ended.
-                queueActivatedComponent(componentInstance);
-            }
-            else {
-                activateChildComponent(componentInstance, true /* direct */);
-            }
-        }
-    },
-    destroy: function destroy(vnode) {
-        var componentInstance = vnode.componentInstance;
-        if (!componentInstance._isDestroyed) {
-            if (!vnode.data.keepAlive) {
-                componentInstance.$destroy();
-            }
-            else {
-                deactivateChildComponent(componentInstance, true /* direct */);
-            }
-        }
-    },
+  init: function init (vnode, hydrating) {
+    if (
+      vnode.componentInstance &&
+      !vnode.componentInstance._isDestroyed &&
+      vnode.data.keepAlive
+    ) {
+      // kept-alive components, treat as a patch
+      var mountedNode = vnode; // work around flow
+      componentVNodeHooks.prepatch(mountedNode, mountedNode);
+    } else {
+      var child = vnode.componentInstance = createComponentInstanceForVnode(
+        vnode,
+        activeInstance
+      );
+      child.$mount(hydrating ? vnode.elm : undefined, hydrating);
+    }
+  },
+
+  prepatch: function prepatch (oldVnode, vnode) {
+    var options = vnode.componentOptions;
+    var child = vnode.componentInstance = oldVnode.componentInstance;
+    updateChildComponent(
+      child,
+      options.propsData, // updated props
+      options.listeners, // updated listeners
+      vnode, // new parent vnode
+      options.children // new children
+    );
+  },
+
+  insert: function insert (vnode) {
+    var context = vnode.context;
+    var componentInstance = vnode.componentInstance;
+    if (!componentInstance._isMounted) {
+      componentInstance._isMounted = true;
+      callHook(componentInstance, 'mounted');
+    }
+    if (vnode.data.keepAlive) {
+      if (context._isMounted) {
+        // vue-router#1212
+        // During updates, a kept-alive component's child components may
+        // change, so directly walking the tree here may call activated hooks
+        // on incorrect children. Instead we push them into a queue which will
+        // be processed after the whole patch process ended.
+        queueActivatedComponent(componentInstance);
+      } else {
+        activateChildComponent(componentInstance, true /* direct */);
+      }
+    }
+  },
+
+  destroy: function destroy (vnode) {
+    var componentInstance = vnode.componentInstance;
+    if (!componentInstance._isDestroyed) {
+      if (!vnode.data.keepAlive) {
+        componentInstance.$destroy();
+      } else {
+        deactivateChildComponent(componentInstance, true /* direct */);
+      }
+    }
+  }
 };
+
 var hooksToMerge = Object.keys(componentVNodeHooks);
-<<<<<<< HEAD
-function createComponent(Ctor, data, context, children, tag) {
-    if (isUndef(Ctor)) {
-        return;
-    }
-    var baseCtor = context.$options._base;
-    // plain options object: turn it into a constructor
-    if (isObject(Ctor)) {
-        Ctor = baseCtor.extend(Ctor);
-    }
-    // if at this stage it's not a constructor or an async component factory,
-    // reject.
-    if (typeof Ctor !== 'function') {
-        {
-            warn$2(("Invalid Component definition: " + (String(Ctor))), context);
-        }
-        return;
-    }
-    // async component
-    var asyncFactory;
-    // @ts-expect-error
-    if (isUndef(Ctor.cid)) {
-        asyncFactory = Ctor;
-        Ctor = resolveAsyncComponent(asyncFactory);
-        if (Ctor === undefined) {
-            // return a placeholder node for async component, which is rendered
-            // as a comment node but preserves all the raw information for the node.
-            // the information will be used for async server-rendering and hydration.
-            return createAsyncPlaceholder(asyncFactory, data, context, children, tag);
-        }
-    }
-    data = data || {};
-    // resolve constructor options in case global mixins are applied after
-    // component constructor creation
-    resolveConstructorOptions(Ctor);
-    // transform component v-model data into props & events
-    if (isDef(data.model)) {
-        // @ts-expect-error
-        transformModel(Ctor.options, data);
-    }
-    // extract props
-    // @ts-expect-error
-    var propsData = extractPropsFromVNodeData(data, Ctor, tag);
-    // functional component
-    // @ts-expect-error
-    if (isTrue(Ctor.options.functional)) {
-        return createFunctionalComponent(Ctor, propsData, data, context, children);
-    }
-    // extract listeners, since these needs to be treated as
-    // child component listeners instead of DOM listeners
-    var listeners = data.on;
-    // replace with listeners with .native modifier
-    // so it gets processed during parent component patch.
-    data.on = data.nativeOn;
-    // @ts-expect-error
-    if (isTrue(Ctor.options.abstract)) {
-        // abstract components do not keep anything
-        // other than props & listeners & slot
-        // work around flow
-        var slot = data.slot;
-        data = {};
-        if (slot) {
-            data.slot = slot;
-        }
-    }
-    // install component management hooks onto the placeholder node
-    installComponentHooks(data);
-    // return a placeholder vnode
-    // @ts-expect-error
-    var name = Ctor.options.name || tag;
-    var vnode = new VNode(
-    // @ts-expect-error
-    ("vue-component-" + (Ctor.cid) + (name ? ("-" + name) : '')), data, undefined, undefined, undefined, context, 
-    // @ts-expect-error
-    { Ctor: Ctor, propsData: propsData, listeners: listeners, tag: tag, children: children }, asyncFactory);
-    return vnode;
-}
-function createComponentInstanceForVnode(
-// we know it's MountedComponentVNode but flow doesn't
-vnode, 
-// activeInstance in lifecycle state
-parent) {
-    var options = {
-        _isComponent: true,
-        _parentVnode: vnode,
-        parent: parent,
-    };
-    // check inline-template render functions
-    var inlineTemplate = vnode.data.inlineTemplate;
-    if (isDef(inlineTemplate)) {
-        options.render = inlineTemplate.render;
-        options.staticRenderFns = inlineTemplate.staticRenderFns;
-    }
-    return new vnode.componentOptions.Ctor(options);
-}
-function installComponentHooks(data) {
-    var hooks = data.hook || (data.hook = {});
-    for (var i = 0; i < hooksToMerge.length; i++) {
-        var key = hooksToMerge[i];
-        var existing = hooks[key];
-        var toMerge = componentVNodeHooks[key];
-        // @ts-expect-error
-        if (existing !== toMerge && !(existing && existing._merged)) {
-            hooks[key] = existing ? mergeHook(toMerge, existing) : toMerge;
-        }
-    }
-}
-function mergeHook(f1, f2) {
-    var merged = function (a, b) {
-        // flow complains about extra args which is why we use any
-        f1(a, b);
-        f2(a, b);
-    };
-    merged._merged = true;
-    return merged;
-=======
 
 function createComponent (
   Ctor,
@@ -8250,561 +8233,642 @@
   };
   merged._merged = true;
   return merged
->>>>>>> 6aa11872
-}
+}
+
 // transform component v-model info (value and callback) into
 // prop and event handler respectively.
-function transformModel(options, data) {
-    var prop = (options.model && options.model.prop) || 'value';
-    var event = (options.model && options.model.event) || 'input';
-    (data.attrs || (data.attrs = {}))[prop] = data.model.value;
-    var on = data.on || (data.on = {});
-    var existing = on[event];
-    var callback = data.model.callback;
-    if (isDef(existing)) {
-        if (Array.isArray(existing)
-            ? existing.indexOf(callback) === -1
-            : existing !== callback) {
-            on[event] = [callback].concat(existing);
-        }
-    }
-    else {
-        on[event] = callback;
-    }
-}
+function transformModel (options, data) {
+  var prop = (options.model && options.model.prop) || 'value';
+  var event = (options.model && options.model.event) || 'input'
+  ;(data.attrs || (data.attrs = {}))[prop] = data.model.value;
+  var on = data.on || (data.on = {});
+  var existing = on[event];
+  var callback = data.model.callback;
+  if (isDef(existing)) {
+    if (
+      Array.isArray(existing)
+        ? existing.indexOf(callback) === -1
+        : existing !== callback
+    ) {
+      on[event] = [callback].concat(existing);
+    }
+  } else {
+    on[event] = callback;
+  }
+}
+
+/*  */
 
 var warned = Object.create(null);
 var warnOnce = function (msg) {
-    if (!warned[msg]) {
-        warned[msg] = true;
-        // eslint-disable-next-line no-console
-        console.warn(("\n\u001b[31m" + msg + "\u001b[39m\n"));
-    }
+  if (!warned[msg]) {
+    warned[msg] = true;
+    // eslint-disable-next-line no-console
+    console.warn(("\n\u001b[31m" + msg + "\u001b[39m\n"));
+  }
 };
+
 var onCompilationError = function (err, vm) {
-    var trace = vm ? generateComponentTrace(vm) : '';
-    throw new Error(("\n\u001b[31m" + err + trace + "\u001b[39m\n"));
+  var trace = vm ? generateComponentTrace(vm) : '';
+  throw new Error(("\n\u001b[31m" + err + trace + "\u001b[39m\n"))
 };
+
 var normalizeRender = function (vm) {
-    var ref = vm.$options;
-    var render = ref.render;
-    var template = ref.template;
-    var _scopeId = ref._scopeId;
-    if (isUndef(render)) {
-        if (template) {
-            var compiled = compileToFunctions(template, {
-                scopeId: _scopeId,
-                warn: onCompilationError,
-            }, vm);
-            vm.$options.render = compiled.render;
-            vm.$options.staticRenderFns = compiled.staticRenderFns;
+  var ref = vm.$options;
+  var render = ref.render;
+  var template = ref.template;
+  var _scopeId = ref._scopeId;
+  if (isUndef(render)) {
+    if (template) {
+      var compiled = compileToFunctions(template, {
+        scopeId: _scopeId,
+        warn: onCompilationError
+      }, vm);
+
+      vm.$options.render = compiled.render;
+      vm.$options.staticRenderFns = compiled.staticRenderFns;
+    } else {
+      throw new Error(
+        ("render function or template not defined in component: " + (vm.$options.name || vm.$options._componentTag || 'anonymous'))
+      )
+    }
+  }
+};
+
+function waitForServerPrefetch (vm, resolve, reject) {
+  var handlers = vm.$options.serverPrefetch;
+  if (isDef(handlers)) {
+    if (!Array.isArray(handlers)) { handlers = [handlers]; }
+    try {
+      var promises = [];
+      for (var i = 0, j = handlers.length; i < j; i++) {
+        var result = handlers[i].call(vm, vm);
+        if (result && typeof result.then === 'function') {
+          promises.push(result);
         }
-        else {
-            throw new Error(("render function or template not defined in component: " + (vm.$options.name || vm.$options._componentTag || 'anonymous')));
+      }
+      Promise.all(promises).then(resolve).catch(reject);
+      return
+    } catch (e) {
+      reject(e);
+    }
+  }
+  resolve();
+}
+
+function renderNode (node, isRoot, context) {
+  if (node.isString) {
+    renderStringNode$1(node, context);
+  } else if (isDef(node.componentOptions)) {
+    renderComponent(node, isRoot, context);
+  } else if (isDef(node.tag)) {
+    renderElement(node, isRoot, context);
+  } else if (isTrue(node.isComment)) {
+    if (isDef(node.asyncFactory)) {
+      // async component
+      renderAsyncComponent(node, isRoot, context);
+    } else {
+      context.write(("<!--" + (node.text) + "-->"), context.next);
+    }
+  } else {
+    context.write(
+      node.raw ? node.text : escape(String(node.text)),
+      context.next
+    );
+  }
+}
+
+function registerComponentForCache (options, write) {
+  // exposed by vue-loader, need to call this if cache hit because
+  // component lifecycle hooks will not be called.
+  var register = options._ssrRegister;
+  if (write.caching && isDef(register)) {
+    write.componentBuffer[write.componentBuffer.length - 1].add(register);
+  }
+  return register
+}
+
+function renderComponent (node, isRoot, context) {
+  var write = context.write;
+  var next = context.next;
+  var userContext = context.userContext;
+
+  // check cache hit
+  var Ctor = node.componentOptions.Ctor;
+  var getKey = Ctor.options.serverCacheKey;
+  var name = Ctor.options.name;
+  var cache = context.cache;
+  var registerComponent = registerComponentForCache(Ctor.options, write);
+
+  if (isDef(getKey) && isDef(cache) && isDef(name)) {
+    var rawKey = getKey(node.componentOptions.propsData);
+    if (rawKey === false) {
+      renderComponentInner(node, isRoot, context);
+      return
+    }
+    var key = name + '::' + rawKey;
+    var has = context.has;
+    var get = context.get;
+    if (isDef(has)) {
+      has(key, function (hit) {
+        if (hit === true && isDef(get)) {
+          get(key, function (res) {
+            if (isDef(registerComponent)) {
+              registerComponent(userContext);
+            }
+            res.components.forEach(function (register) { return register(userContext); });
+            write(res.html, next);
+          });
+        } else {
+          renderComponentWithCache(node, isRoot, key, context);
         }
-    }
+      });
+    } else if (isDef(get)) {
+      get(key, function (res) {
+        if (isDef(res)) {
+          if (isDef(registerComponent)) {
+            registerComponent(userContext);
+          }
+          res.components.forEach(function (register) { return register(userContext); });
+          write(res.html, next);
+        } else {
+          renderComponentWithCache(node, isRoot, key, context);
+        }
+      });
+    }
+  } else {
+    if (isDef(getKey) && isUndef(cache)) {
+      warnOnce(
+        "[vue-server-renderer] Component " + (Ctor.options.name || '(anonymous)') + " implemented serverCacheKey, " +
+        'but no cache was provided to the renderer.'
+      );
+    }
+    if (isDef(getKey) && isUndef(name)) {
+      warnOnce(
+        "[vue-server-renderer] Components that implement \"serverCacheKey\" " +
+        "must also define a unique \"name\" option."
+      );
+    }
+    renderComponentInner(node, isRoot, context);
+  }
+}
+
+function renderComponentWithCache (node, isRoot, key, context) {
+  var write = context.write;
+  write.caching = true;
+  var buffer = write.cacheBuffer;
+  var bufferIndex = buffer.push('') - 1;
+  var componentBuffer = write.componentBuffer;
+  componentBuffer.push(new Set());
+  context.renderStates.push({
+    type: 'ComponentWithCache',
+    key: key,
+    buffer: buffer,
+    bufferIndex: bufferIndex,
+    componentBuffer: componentBuffer
+  });
+  renderComponentInner(node, isRoot, context);
+}
+
+function renderComponentInner (node, isRoot, context) {
+  var prevActive = context.activeInstance;
+  // expose userContext on vnode
+  node.ssrContext = context.userContext;
+  var child = context.activeInstance = createComponentInstanceForVnode(
+    node,
+    context.activeInstance
+  );
+  normalizeRender(child);
+
+  var resolve = function () {
+    var childNode = child._render();
+    childNode.parent = node;
+    context.renderStates.push({
+      type: 'Component',
+      prevActive: prevActive
+    });
+    renderNode(childNode, isRoot, context);
+  };
+
+  var reject = context.done;
+
+  waitForServerPrefetch(child, resolve, reject);
+}
+
+function renderAsyncComponent (node, isRoot, context) {
+  var factory = node.asyncFactory;
+
+  var resolve = function (comp) {
+    if (comp.__esModule && comp.default) {
+      comp = comp.default;
+    }
+    var ref = node.asyncMeta;
+    var data = ref.data;
+    var children = ref.children;
+    var tag = ref.tag;
+    var nodeContext = node.asyncMeta.context;
+    var resolvedNode = createComponent(
+      comp,
+      data,
+      nodeContext,
+      children,
+      tag
+    );
+    if (resolvedNode) {
+      if (resolvedNode.componentOptions) {
+        // normal component
+        renderComponent(resolvedNode, isRoot, context);
+      } else if (!Array.isArray(resolvedNode)) {
+        // single return node from functional component
+        renderNode(resolvedNode, isRoot, context);
+      } else {
+        // multiple return nodes from functional component
+        context.renderStates.push({
+          type: 'Fragment',
+          children: resolvedNode,
+          rendered: 0,
+          total: resolvedNode.length
+        });
+        context.next();
+      }
+    } else {
+      // invalid component, but this does not throw on the client
+      // so render empty comment node
+      context.write("<!---->", context.next);
+    }
+  };
+
+  if (factory.resolved) {
+    resolve(factory.resolved);
+    return
+  }
+
+  var reject = context.done;
+  var res;
+  try {
+    res = factory(resolve, reject);
+  } catch (e) {
+    reject(e);
+  }
+  if (res) {
+    if (typeof res.then === 'function') {
+      res.then(resolve, reject).catch(reject);
+    } else {
+      // new syntax in 2.3
+      var comp = res.component;
+      if (comp && typeof comp.then === 'function') {
+        comp.then(resolve, reject).catch(reject);
+      }
+    }
+  }
+}
+
+function renderStringNode$1 (el, context) {
+  var write = context.write;
+  var next = context.next;
+  if (isUndef(el.children) || el.children.length === 0) {
+    write(el.open + (el.close || ''), next);
+  } else {
+    var children = el.children;
+    context.renderStates.push({
+      type: 'Element',
+      children: children,
+      rendered: 0,
+      total: children.length,
+      endTag: el.close
+    });
+    write(el.open, next);
+  }
+}
+
+function renderElement (el, isRoot, context) {
+  var write = context.write;
+  var next = context.next;
+
+  if (isTrue(isRoot)) {
+    if (!el.data) { el.data = {}; }
+    if (!el.data.attrs) { el.data.attrs = {}; }
+    el.data.attrs[SSR_ATTR] = 'true';
+  }
+
+  if (el.fnOptions) {
+    registerComponentForCache(el.fnOptions, write);
+  }
+
+  var startTag = renderStartingTag(el, context);
+  var endTag = "</" + (el.tag) + ">";
+  if (context.isUnaryTag(el.tag)) {
+    write(startTag, next);
+  } else if (isUndef(el.children) || el.children.length === 0) {
+    write(startTag + endTag, next);
+  } else {
+    var children = el.children;
+    context.renderStates.push({
+      type: 'Element',
+      children: children,
+      rendered: 0,
+      total: children.length,
+      endTag: endTag
+    });
+    write(startTag, next);
+  }
+}
+
+function hasAncestorData (node) {
+  var parentNode = node.parent;
+  return isDef(parentNode) && (isDef(parentNode.data) || hasAncestorData(parentNode))
+}
+
+function getVShowDirectiveInfo (node) {
+  var dir;
+  var tmp;
+
+  while (isDef(node)) {
+    if (node.data && node.data.directives) {
+      tmp = node.data.directives.find(function (dir) { return dir.name === 'show'; });
+      if (tmp) {
+        dir = tmp;
+      }
+    }
+    node = node.parent;
+  }
+  return dir
+}
+
+function renderStartingTag (node, context) {
+  var markup = "<" + (node.tag);
+  var directives = context.directives;
+  var modules = context.modules;
+
+  // construct synthetic data for module processing
+  // because modules like style also produce code by parent VNode data
+  if (isUndef(node.data) && hasAncestorData(node)) {
+    node.data = {};
+  }
+  if (isDef(node.data)) {
+    // check directives
+    var dirs = node.data.directives;
+    if (dirs) {
+      for (var i = 0; i < dirs.length; i++) {
+        var name = dirs[i].name;
+        if (name !== 'show') {
+          var dirRenderer = resolveAsset(context, 'directives', name);
+          if (dirRenderer) {
+            // directives mutate the node's data
+            // which then gets rendered by modules
+            dirRenderer(node, dirs[i]);
+          }
+        }
+      }
+    }
+
+    // v-show directive needs to be merged from parent to child
+    var vshowDirectiveInfo = getVShowDirectiveInfo(node);
+    if (vshowDirectiveInfo) {
+      directives.show(node, vshowDirectiveInfo);
+    }
+
+    // apply other modules
+    for (var i$1 = 0; i$1 < modules.length; i$1++) {
+      var res = modules[i$1](node);
+      if (res) {
+        markup += res;
+      }
+    }
+  }
+  // attach scoped CSS ID
+  var scopeId;
+  var activeInstance = context.activeInstance;
+  if (isDef(activeInstance) &&
+    activeInstance !== node.context &&
+    isDef(scopeId = activeInstance.$options._scopeId)
+  ) {
+    markup += " " + ((scopeId));
+  }
+  if (isDef(node.fnScopeId)) {
+    markup += " " + (node.fnScopeId);
+  } else {
+    while (isDef(node)) {
+      if (isDef(scopeId = node.context.$options._scopeId)) {
+        markup += " " + scopeId;
+      }
+      node = node.parent;
+    }
+  }
+  return markup + '>'
+}
+
+function createRenderFunction (
+  modules,
+  directives,
+  isUnaryTag,
+  cache
+) {
+  return function render (
+    component,
+    write,
+    userContext,
+    done
+  ) {
+    warned = Object.create(null);
+    var context = new RenderContext({
+      activeInstance: component,
+      userContext: userContext,
+      write: write, done: done, renderNode: renderNode,
+      isUnaryTag: isUnaryTag, modules: modules, directives: directives,
+      cache: cache
+    });
+    installSSRHelpers(component);
+    normalizeRender(component);
+
+    var resolve = function () {
+      renderNode(component._render(), true, context);
+    };
+    waitForServerPrefetch(component, resolve, done);
+  }
+}
+
+/*  */
+
+var isJS = function (file) { return /\.js(\?[^.]+)?$/.test(file); };
+
+var isCSS = function (file) { return /\.css(\?[^.]+)?$/.test(file); };
+
+function createPromiseCallback () {
+  var resolve, reject;
+  var promise = new Promise(function (_resolve, _reject) {
+    resolve = _resolve;
+    reject = _reject;
+  });
+  var cb = function (err, res) {
+    if (err) { return reject(err) }
+    resolve(res || '');
+  };
+  return { promise: promise, cb: cb }
+}
+
+/*  */
+
+var Transform = require('stream').Transform;
+
+
+
+var TemplateStream = /*@__PURE__*/(function (Transform) {
+  function TemplateStream (
+    renderer,
+    template,
+    context
+  ) {
+    Transform.call(this);
+    this.started = false;
+    this.renderer = renderer;
+    this.template = template;
+    this.context = context || {};
+    this.inject = renderer.inject;
+  }
+
+  if ( Transform ) TemplateStream.__proto__ = Transform;
+  TemplateStream.prototype = Object.create( Transform && Transform.prototype );
+  TemplateStream.prototype.constructor = TemplateStream;
+
+  TemplateStream.prototype._transform = function _transform (data, encoding, done) {
+    if (!this.started) {
+      this.emit('beforeStart');
+      this.start();
+    }
+    this.push(data);
+    done();
+  };
+
+  TemplateStream.prototype.start = function start () {
+    this.started = true;
+    this.push(this.template.head(this.context));
+
+    if (this.inject) {
+      // inline server-rendered head meta information
+      if (this.context.head) {
+        this.push(this.context.head);
+      }
+
+      // inline preload/prefetch directives for initial/async chunks
+      var links = this.renderer.renderResourceHints(this.context);
+      if (links) {
+        this.push(links);
+      }
+
+      // CSS files and inline server-rendered CSS collected by vue-style-loader
+      var styles = this.renderer.renderStyles(this.context);
+      if (styles) {
+        this.push(styles);
+      }
+    }
+
+    this.push(this.template.neck(this.context));
+  };
+
+  TemplateStream.prototype._flush = function _flush (done) {
+    this.emit('beforeEnd');
+
+    if (this.inject) {
+      // inline initial store state
+      var state = this.renderer.renderState(this.context);
+      if (state) {
+        this.push(state);
+      }
+
+      // embed scripts needed
+      var scripts = this.renderer.renderScripts(this.context);
+      if (scripts) {
+        this.push(scripts);
+      }
+    }
+
+    this.push(this.template.tail(this.context));
+    done();
+  };
+
+  return TemplateStream;
+}(Transform));
+
+/*  */
+
+var compile$1 = require('lodash.template');
+var compileOptions = {
+  escape: /{{([^{][\s\S]+?[^}])}}/g,
+  interpolate: /{{{([\s\S]+?)}}}/g
 };
-function waitForServerPrefetch(vm, resolve, reject) {
-    var handlers = vm.$options.serverPrefetch;
-    if (isDef(handlers)) {
-        if (!Array.isArray(handlers))
-            { handlers = [handlers]; }
-        try {
-            var promises = [];
-            for (var i = 0, j = handlers.length; i < j; i++) {
-                var result = handlers[i].call(vm, vm);
-                if (result && typeof result.then === 'function') {
-                    promises.push(result);
-                }
-            }
-            Promise.all(promises).then(resolve).catch(reject);
-            return;
-        }
-        catch (e) {
-            reject(e);
-        }
-    }
-    resolve();
-}
-function renderNode(node, isRoot, context) {
-    if (node.isString) {
-        renderStringNode(node, context);
-    }
-    else if (isDef(node.componentOptions)) {
-        renderComponent(node, isRoot, context);
-    }
-    else if (isDef(node.tag)) {
-        renderElement(node, isRoot, context);
-    }
-    else if (isTrue(node.isComment)) {
-        if (isDef(node.asyncFactory)) {
-            // async component
-            renderAsyncComponent(node, isRoot, context);
-        }
-        else {
-            context.write(("<!--" + (node.text) + "-->"), context.next);
-        }
-    }
-    else {
-        context.write(node.raw ? node.text : escape(String(node.text)), context.next);
-    }
-}
-function registerComponentForCache(options, write) {
-    // exposed by vue-loader, need to call this if cache hit because
-    // component lifecycle hooks will not be called.
-    var register = options._ssrRegister;
-    if (write.caching && isDef(register)) {
-        write.componentBuffer[write.componentBuffer.length - 1].add(register);
-    }
-    return register;
-}
-function renderComponent(node, isRoot, context) {
-    var write = context.write;
-    var next = context.next;
-    var userContext = context.userContext;
-    // check cache hit
-    var Ctor = node.componentOptions.Ctor;
-    var getKey = Ctor.options.serverCacheKey;
-    var name = Ctor.options.name;
-    var cache = context.cache;
-    var registerComponent = registerComponentForCache(Ctor.options, write);
-    if (isDef(getKey) && isDef(cache) && isDef(name)) {
-        var rawKey = getKey(node.componentOptions.propsData);
-        if (rawKey === false) {
-            renderComponentInner(node, isRoot, context);
-            return;
-        }
-        var key = name + '::' + rawKey;
-        var has = context.has;
-        var get = context.get;
-        if (isDef(has)) {
-            has(key, function (hit) {
-                if (hit === true && isDef(get)) {
-                    get(key, function (res) {
-                        if (isDef(registerComponent)) {
-                            registerComponent(userContext);
-                        }
-                        res.components.forEach(function (register) { return register(userContext); });
-                        write(res.html, next);
-                    });
-                }
-                else {
-                    renderComponentWithCache(node, isRoot, key, context);
-                }
-            });
-        }
-        else if (isDef(get)) {
-            get(key, function (res) {
-                if (isDef(res)) {
-                    if (isDef(registerComponent)) {
-                        registerComponent(userContext);
-                    }
-                    res.components.forEach(function (register) { return register(userContext); });
-                    write(res.html, next);
-                }
-                else {
-                    renderComponentWithCache(node, isRoot, key, context);
-                }
-            });
-        }
-    }
-    else {
-        if (isDef(getKey) && isUndef(cache)) {
-            warnOnce("[vue-server-renderer] Component " + (Ctor.options.name || '(anonymous)') + " implemented serverCacheKey, " +
-                'but no cache was provided to the renderer.');
-        }
-        if (isDef(getKey) && isUndef(name)) {
-            warnOnce("[vue-server-renderer] Components that implement \"serverCacheKey\" " +
-                "must also define a unique \"name\" option.");
-        }
-        renderComponentInner(node, isRoot, context);
-    }
-}
-function renderComponentWithCache(node, isRoot, key, context) {
-    var write = context.write;
-    write.caching = true;
-    var buffer = write.cacheBuffer;
-    var bufferIndex = buffer.push('') - 1;
-    var componentBuffer = write.componentBuffer;
-    componentBuffer.push(new Set());
-    context.renderStates.push({
-        type: 'ComponentWithCache',
-        key: key,
-        buffer: buffer,
-        bufferIndex: bufferIndex,
-        componentBuffer: componentBuffer,
-    });
-    renderComponentInner(node, isRoot, context);
-}
-function renderComponentInner(node, isRoot, context) {
-    var prevActive = context.activeInstance;
-    // expose userContext on vnode
-    node.ssrContext = context.userContext;
-    var child = (context.activeInstance = createComponentInstanceForVnode(node, context.activeInstance));
-    normalizeRender(child);
-    var resolve = function () {
-        var childNode = child._render();
-        childNode.parent = node;
-        context.renderStates.push({
-            type: 'Component',
-            prevActive: prevActive,
-        });
-        renderNode(childNode, isRoot, context);
-    };
-    var reject = context.done;
-    waitForServerPrefetch(child, resolve, reject);
-}
-function renderAsyncComponent(node, isRoot, context) {
-    var factory = node.asyncFactory;
-    var resolve = function (comp) {
-        if (comp.__esModule && comp.default) {
-            comp = comp.default;
-        }
-        var ref = node.asyncMeta;
-        var data = ref.data;
-        var children = ref.children;
-        var tag = ref.tag;
-        var nodeContext = node.asyncMeta.context;
-        var resolvedNode = createComponent(comp, data, nodeContext, children, tag);
-        if (resolvedNode) {
-            if (resolvedNode.componentOptions) {
-                // normal component
-                renderComponent(resolvedNode, isRoot, context);
-            }
-            else if (!Array.isArray(resolvedNode)) {
-                // single return node from functional component
-                renderNode(resolvedNode, isRoot, context);
-            }
-            else {
-                // multiple return nodes from functional component
-                context.renderStates.push({
-                    type: 'Fragment',
-                    children: resolvedNode,
-                    rendered: 0,
-                    total: resolvedNode.length,
-                });
-                context.next();
-            }
-        }
-        else {
-            // invalid component, but this does not throw on the client
-            // so render empty comment node
-            context.write("<!---->", context.next);
-        }
-    };
-    if (factory.resolved) {
-        resolve(factory.resolved);
-        return;
-    }
-    var reject = context.done;
-    var res;
-    try {
-        res = factory(resolve, reject);
-    }
-    catch (e) {
-        reject(e);
-    }
-    if (res) {
-        if (typeof res.then === 'function') {
-            res.then(resolve, reject).catch(reject);
-        }
-        else {
-            // new syntax in 2.3
-            var comp = res.component;
-            if (comp && typeof comp.then === 'function') {
-                comp.then(resolve, reject).catch(reject);
-            }
-        }
-    }
-}
-function renderStringNode(el, context) {
-    var write = context.write;
-    var next = context.next;
-    if (isUndef(el.children) || el.children.length === 0) {
-        write(el.open + (el.close || ''), next);
-    }
-    else {
-        var children = el.children;
-        context.renderStates.push({
-            type: 'Element',
-            children: children,
-            rendered: 0,
-            total: children.length,
-            endTag: el.close,
-        });
-        write(el.open, next);
-    }
-}
-function renderElement(el, isRoot, context) {
-    var write = context.write;
-    var next = context.next;
-    if (isTrue(isRoot)) {
-        if (!el.data)
-            { el.data = {}; }
-        if (!el.data.attrs)
-            { el.data.attrs = {}; }
-        el.data.attrs[SSR_ATTR] = 'true';
-    }
-    if (el.fnOptions) {
-        registerComponentForCache(el.fnOptions, write);
-    }
-    var startTag = renderStartingTag(el, context);
-    var endTag = "</" + (el.tag) + ">";
-    if (context.isUnaryTag(el.tag)) {
-        write(startTag, next);
-    }
-    else if (isUndef(el.children) || el.children.length === 0) {
-        write(startTag + endTag, next);
-    }
-    else {
-        var children = el.children;
-        context.renderStates.push({
-            type: 'Element',
-            children: children,
-            rendered: 0,
-            total: children.length,
-            endTag: endTag,
-        });
-        write(startTag, next);
-    }
-}
-function hasAncestorData(node) {
-    var parentNode = node.parent;
-    return (isDef(parentNode) && (isDef(parentNode.data) || hasAncestorData(parentNode)));
-}
-function getVShowDirectiveInfo(node) {
-    var dir;
-    var tmp;
-    while (isDef(node)) {
-        if (node.data && node.data.directives) {
-            tmp = node.data.directives.find(function (dir) { return dir.name === 'show'; });
-            if (tmp) {
-                dir = tmp;
-            }
-        }
-        node = node.parent;
-    }
-    //@ts-expect-error
-    return dir;
-}
-function renderStartingTag(node, context) {
-    var markup = "<" + (node.tag);
-    var directives = context.directives;
-    var modules = context.modules;
-    // construct synthetic data for module processing
-    // because modules like style also produce code by parent VNode data
-    if (isUndef(node.data) && hasAncestorData(node)) {
-        node.data = {};
-    }
-    if (isDef(node.data)) {
-        // check directives
-        var dirs = node.data.directives;
-        if (dirs) {
-            for (var i = 0; i < dirs.length; i++) {
-                var name = dirs[i].name;
-                if (name !== 'show') {
-                    var dirRenderer = resolveAsset(context, 'directives', name);
-                    if (dirRenderer) {
-                        // directives mutate the node's data
-                        // which then gets rendered by modules
-                        dirRenderer(node, dirs[i]);
-                    }
-                }
-            }
-        }
-        // v-show directive needs to be merged from parent to child
-        var vshowDirectiveInfo = getVShowDirectiveInfo(node);
-        if (vshowDirectiveInfo) {
-            directives.show(node, vshowDirectiveInfo);
-        }
-        // apply other modules
-        for (var i$1 = 0; i$1 < modules.length; i$1++) {
-            var res = modules[i$1](node);
-            if (res) {
-                markup += res;
-            }
-        }
-    }
-    // attach scoped CSS ID
-    var scopeId;
-    var activeInstance = context.activeInstance;
-    if (isDef(activeInstance) &&
-        activeInstance !== node.context &&
-        isDef((scopeId = activeInstance.$options._scopeId))) {
-        markup += " " + scopeId;
-    }
-    if (isDef(node.fnScopeId)) {
-        markup += " " + (node.fnScopeId);
-    }
-    else {
-        while (isDef(node)) {
-            //@ts-expect-error
-            if (isDef((scopeId = node.context.$options._scopeId))) {
-                markup += " " + scopeId;
-            }
-            node = node.parent;
-        }
-    }
-    return markup + '>';
-}
-function createRenderFunction(modules, directives, isUnaryTag, cache) {
-    return function render(component, write, userContext, done) {
-        warned = Object.create(null);
-        var context = new RenderContext({
-            activeInstance: component,
-            userContext: userContext,
-            write: write,
-            done: done,
-            renderNode: renderNode,
-            isUnaryTag: isUnaryTag,
-            modules: modules,
-            directives: directives,
-            cache: cache,
-        });
-        installSSRHelpers(component);
-        normalizeRender(component);
-        var resolve = function () {
-            renderNode(component._render(), true, context);
-        };
-        waitForServerPrefetch(component, resolve, done);
-    };
-}
-
-var isJS = function (file) { return /\.js(\?[^.]+)?$/.test(file); };
-var isCSS = function (file) { return /\.css(\?[^.]+)?$/.test(file); };
-function createPromiseCallback() {
-    var resolve, reject;
-    var promise = new Promise(function (_resolve, _reject) {
-        resolve = _resolve;
-        reject = _reject;
-    });
-    var cb = function (err, res) {
-        if (err)
-            { return reject(err); }
-        resolve(res || '');
-    };
-    return { promise: promise, cb: cb };
-}
-
-var TemplateStream = /*@__PURE__*/(function (Transform) {
-    function TemplateStream(renderer, template, context) {
-        Transform.call(this);
-        this.started = false;
-        this.renderer = renderer;
-        this.template = template;
-        this.context = context || {};
-        this.inject = renderer.inject;
-    }
-
-    if ( Transform ) TemplateStream.__proto__ = Transform;
-    TemplateStream.prototype = Object.create( Transform && Transform.prototype );
-    TemplateStream.prototype.constructor = TemplateStream;
-    TemplateStream.prototype._transform = function _transform (data, encoding, done) {
-        if (!this.started) {
-            this.emit('beforeStart');
-            this.start();
-        }
-        this.push(data);
-        done();
-    };
-    TemplateStream.prototype.start = function start () {
-        this.started = true;
-        this.push(this.template.head(this.context));
-        if (this.inject) {
-            // inline server-rendered head meta information
-            if (this.context.head) {
-                this.push(this.context.head);
-            }
-            // inline preload/prefetch directives for initial/async chunks
-            var links = this.renderer.renderResourceHints(this.context);
-            if (links) {
-                this.push(links);
-            }
-            // CSS files and inline server-rendered CSS collected by vue-style-loader
-            var styles = this.renderer.renderStyles(this.context);
-            if (styles) {
-                this.push(styles);
-            }
-        }
-        this.push(this.template.neck(this.context));
-    };
-    TemplateStream.prototype._flush = function _flush (done) {
-        this.emit('beforeEnd');
-        if (this.inject) {
-            // inline initial store state
-            var state = this.renderer.renderState(this.context);
-            if (state) {
-                this.push(state);
-            }
-            // embed scripts needed
-            var scripts = this.renderer.renderScripts(this.context);
-            if (scripts) {
-                this.push(scripts);
-            }
-        }
-        this.push(this.template.tail(this.context));
-        done();
-    };
-
-    return TemplateStream;
-}(stream.Transform));
-
-var compile = require('lodash.template');
-var compileOptions = {
-    escape: /{{([^{][\s\S]+?[^}])}}/g,
-    interpolate: /{{{([\s\S]+?)}}}/g,
-};
-function parseTemplate(template, contentPlaceholder) {
-    if ( contentPlaceholder === void 0 ) contentPlaceholder = '<!--vue-ssr-outlet-->';
-
-    if (typeof template === 'object') {
-        return template;
-    }
-    var i = template.indexOf('</head>');
-    var j = template.indexOf(contentPlaceholder);
-    if (j < 0) {
-        throw new Error("Content placeholder not found in template.");
-    }
+
+
+
+function parseTemplate (
+  template,
+  contentPlaceholder
+) {
+  if ( contentPlaceholder === void 0 ) contentPlaceholder = '<!--vue-ssr-outlet-->';
+
+  if (typeof template === 'object') {
+    return template
+  }
+
+  var i = template.indexOf('</head>');
+  var j = template.indexOf(contentPlaceholder);
+
+  if (j < 0) {
+    throw new Error("Content placeholder not found in template.")
+  }
+
+  if (i < 0) {
+    i = template.indexOf('<body>');
     if (i < 0) {
-        i = template.indexOf('<body>');
-        if (i < 0) {
-            i = j;
-        }
-    }
-    return {
-        head: compile(template.slice(0, i), compileOptions),
-        neck: compile(template.slice(i, j), compileOptions),
-        tail: compile(template.slice(j + contentPlaceholder.length), compileOptions),
-    };
-}
+      i = j;
+    }
+  }
+
+  return {
+    head: compile$1(template.slice(0, i), compileOptions),
+    neck: compile$1(template.slice(i, j), compileOptions),
+    tail: compile$1(template.slice(j + contentPlaceholder.length), compileOptions)
+  }
+}
+
+/*  */
 
 /**
  * Creates a mapper that maps components used during a server-side render
  * to async chunk files in the client-side build, so that we can inline them
  * directly in the rendered HTML to avoid waterfall requests.
  */
-function createMapper(clientManifest) {
-    var map = createMap(clientManifest);
-    // map server-side moduleIds to client-side files
-    return function mapper(moduleIds) {
-        var res = new Set();
-        for (var i = 0; i < moduleIds.length; i++) {
-            var mapped = map.get(moduleIds[i]);
-            if (mapped) {
-                for (var j = 0; j < mapped.length; j++) {
-                    res.add(mapped[j]);
-                }
-            }
+
+
+
+
+
+function createMapper (
+  clientManifest
+) {
+  var map = createMap(clientManifest);
+  // map server-side moduleIds to client-side files
+  return function mapper (moduleIds) {
+    var res = new Set();
+    for (var i = 0; i < moduleIds.length; i++) {
+      var mapped = map.get(moduleIds[i]);
+      if (mapped) {
+        for (var j = 0; j < mapped.length; j++) {
+          res.add(mapped[j]);
         }
-        return Array.from(res);
-    };
-}
-<<<<<<< HEAD
-function createMap(clientManifest) {
-    var map = new Map();
-    Object.keys(clientManifest.modules).forEach(function (id) {
-        map.set(id, mapIdToFile(id, clientManifest));
-=======
+      }
+    }
+    return Array.from(res)
+  }
+}
+
+function createMap (clientManifest) {
+  var map = new Map();
+  Object.keys(clientManifest.modules).forEach(function (id) {
+    map.set(id, mapIdToFile(id, clientManifest));
+  });
+  return map
+}
 
 function mapIdToFile (id, clientManifest) {
   var files = [];
@@ -8820,732 +8884,767 @@
       ) {
         files.push(file);
       }
->>>>>>> 6aa11872
     });
-    return map;
-}
-function mapIdToFile(id, clientManifest) {
-    var files = [];
-    var fileIndices = clientManifest.modules[id];
-    if (fileIndices) {
-        fileIndices.forEach(function (index) {
-            var file = clientManifest.all[index];
-            // only include async files or non-js, non-css assets
-            if (file &&
-                (clientManifest.async.indexOf(file) > -1 ||
-                    !/\.(js|css)($|\?)/.test(file))) {
-                files.push(file);
-            }
-        });
-    }
-    return files;
-}
-
-var path$2 = require('path');
+  }
+  return files
+}
+
+/*  */
+
+var path = require('path');
 var serialize = require('serialize-javascript');
-var TemplateRenderer = function TemplateRenderer(options) {
-    this.options = options;
-    this.inject = options.inject !== false;
-    // if no template option is provided, the renderer is created
-    // as a utility object for rendering assets like preload links and scripts.
-    var template = options.template;
-    this.parsedTemplate = template
-        ? typeof template === 'string'
-            ? parseTemplate(template)
-            : template
-        : null;
-    // function used to serialize initial state JSON
-    this.serialize =
-        options.serializer ||
-            (function (state) {
-                return serialize(state, { isJSON: true });
-            });
-    // extra functionality with client manifest
-    if (options.clientManifest) {
-        var clientManifest = (this.clientManifest = options.clientManifest);
-        // ensure publicPath ends with /
-        this.publicPath =
-            clientManifest.publicPath === ''
-                ? ''
-                : clientManifest.publicPath.replace(/([^\/])$/, '$1/');
-        // preload/prefetch directives
-        this.preloadFiles = (clientManifest.initial || []).map(normalizeFile);
-        this.prefetchFiles = (clientManifest.async || []).map(normalizeFile);
-        // initial async chunk mapping
-        this.mapFiles = createMapper(clientManifest);
-    }
+
+
+
+
+
+
+
+
+
+var TemplateRenderer = function TemplateRenderer (options) {
+  this.options = options;
+  this.inject = options.inject !== false;
+  // if no template option is provided, the renderer is created
+  // as a utility object for rendering assets like preload links and scripts.
+    
+  var template = options.template;
+  this.parsedTemplate = template
+    ? typeof template === 'string'
+      ? parseTemplate(template)
+      : template
+    : null;
+
+  // function used to serialize initial state JSON
+  this.serialize = options.serializer || (function (state) {
+    return serialize(state, { isJSON: true })
+  });
+
+  // extra functionality with client manifest
+  if (options.clientManifest) {
+    var clientManifest = this.clientManifest = options.clientManifest;
+    // ensure publicPath ends with /
+    this.publicPath = clientManifest.publicPath === ''
+      ? ''
+      : clientManifest.publicPath.replace(/([^\/])$/, '$1/');
+    // preload/prefetch directives
+    this.preloadFiles = (clientManifest.initial || []).map(normalizeFile);
+    this.prefetchFiles = (clientManifest.async || []).map(normalizeFile);
+    // initial async chunk mapping
+    this.mapFiles = createMapper(clientManifest);
+  }
 };
+
 TemplateRenderer.prototype.bindRenderFns = function bindRenderFns (context) {
-    var renderer = this;
-    ['ResourceHints', 'State', 'Scripts', 'Styles'].forEach(function (type) {
-        context[("render" + type)] = renderer[("render" + type)].bind(renderer, context);
-    });
-    // also expose getPreloadFiles, useful for HTTP/2 push
-    context.getPreloadFiles = renderer.getPreloadFiles.bind(renderer, context);
+  var renderer = this
+  ;['ResourceHints', 'State', 'Scripts', 'Styles'].forEach(function (type) {
+    context[("render" + type)] = renderer[("render" + type)].bind(renderer, context);
+  });
+  // also expose getPreloadFiles, useful for HTTP/2 push
+  context.getPreloadFiles = renderer.getPreloadFiles.bind(renderer, context);
 };
+
 // render synchronously given rendered app content and render context
 TemplateRenderer.prototype.render = function render (content, context) {
-    var template = this.parsedTemplate;
-    if (!template) {
-        throw new Error('render cannot be called without a template.');
-    }
-    context = context || {};
-    if (typeof template === 'function') {
-        return template(content, context);
-    }
-    if (this.inject) {
-        return (template.head(context) +
-            (context.head || '') +
-            this.renderResourceHints(context) +
-            this.renderStyles(context) +
-            template.neck(context) +
-            content +
-            this.renderState(context) +
-            this.renderScripts(context) +
-            template.tail(context));
-    }
-    else {
-        return (template.head(context) +
-            template.neck(context) +
-            content +
-            template.tail(context));
-    }
+  var template = this.parsedTemplate;
+  if (!template) {
+    throw new Error('render cannot be called without a template.')
+  }
+  context = context || {};
+
+  if (typeof template === 'function') {
+    return template(content, context)
+  }
+
+  if (this.inject) {
+    return (
+      template.head(context) +
+      (context.head || '') +
+      this.renderResourceHints(context) +
+      this.renderStyles(context) +
+      template.neck(context) +
+      content +
+      this.renderState(context) +
+      this.renderScripts(context) +
+      template.tail(context)
+    )
+  } else {
+    return (
+      template.head(context) +
+      template.neck(context) +
+      content +
+      template.tail(context)
+    )
+  }
 };
+
 TemplateRenderer.prototype.renderStyles = function renderStyles (context) {
-        var this$1 = this;
-
-    var initial = this.preloadFiles || [];
-    var async = this.getUsedAsyncFiles(context) || [];
-    var cssFiles = initial.concat(async).filter(function (ref) {
-            var file = ref.file;
-
-            return isCSS(file);
-        });
-    return (
+    var this$1 = this;
+
+  var initial = this.preloadFiles || [];
+  var async = this.getUsedAsyncFiles(context) || [];
+  var cssFiles = initial.concat(async).filter(function (ref) {
+      var file = ref.file;
+
+      return isCSS(file);
+    });
+  return (
     // render links for css files
     (cssFiles.length
-        ? cssFiles
-            .map(function (ref) {
-                    var file = ref.file;
-
-                    return ("<link rel=\"stylesheet\" href=\"" + (this$1.publicPath) + file + "\">");
-        })
-            .join('')
-        : '') +
-        // context.styles is a getter exposed by vue-style-loader which contains
-        // the inline component styles collected during SSR
-        (context.styles || ''));
+      ? cssFiles.map(function (ref) {
+          var file = ref.file;
+
+          return ("<link rel=\"stylesheet\" href=\"" + (this$1.publicPath) + file + "\">");
+    }).join('')
+      : '') +
+    // context.styles is a getter exposed by vue-style-loader which contains
+    // the inline component styles collected during SSR
+    (context.styles || '')
+  )
 };
+
 TemplateRenderer.prototype.renderResourceHints = function renderResourceHints (context) {
-    return this.renderPreloadLinks(context) + this.renderPrefetchLinks(context);
+  return this.renderPreloadLinks(context) + this.renderPrefetchLinks(context)
 };
+
 TemplateRenderer.prototype.getPreloadFiles = function getPreloadFiles (context) {
+  var usedAsyncFiles = this.getUsedAsyncFiles(context);
+  if (this.preloadFiles || usedAsyncFiles) {
+    return (this.preloadFiles || []).concat(usedAsyncFiles || [])
+  } else {
+    return []
+  }
+};
+
+TemplateRenderer.prototype.renderPreloadLinks = function renderPreloadLinks (context) {
+    var this$1 = this;
+
+  var files = this.getPreloadFiles(context);
+  var shouldPreload = this.options.shouldPreload;
+  if (files.length) {
+    return files.map(function (ref) {
+        var file = ref.file;
+        var extension = ref.extension;
+        var fileWithoutQuery = ref.fileWithoutQuery;
+        var asType = ref.asType;
+
+      var extra = '';
+      // by default, we only preload scripts or css
+      if (!shouldPreload && asType !== 'script' && asType !== 'style') {
+        return ''
+      }
+      // user wants to explicitly control what to preload
+      if (shouldPreload && !shouldPreload(fileWithoutQuery, asType)) {
+        return ''
+      }
+      if (asType === 'font') {
+        extra = " type=\"font/" + extension + "\" crossorigin";
+      }
+      return ("<link rel=\"preload\" href=\"" + (this$1.publicPath) + file + "\"" + (asType !== '' ? (" as=\"" + asType + "\"") : '') + extra + ">")
+    }).join('')
+  } else {
+    return ''
+  }
+};
+
+TemplateRenderer.prototype.renderPrefetchLinks = function renderPrefetchLinks (context) {
+    var this$1 = this;
+
+  var shouldPrefetch = this.options.shouldPrefetch;
+  if (this.prefetchFiles) {
     var usedAsyncFiles = this.getUsedAsyncFiles(context);
-    if (this.preloadFiles || usedAsyncFiles) {
-        return (this.preloadFiles || []).concat(usedAsyncFiles || []);
-    }
-    else {
-        return [];
-    }
+    var alreadyRendered = function (file) {
+      return usedAsyncFiles && usedAsyncFiles.some(function (f) { return f.file === file; })
+    };
+    return this.prefetchFiles.map(function (ref) {
+        var file = ref.file;
+        var fileWithoutQuery = ref.fileWithoutQuery;
+        var asType = ref.asType;
+
+      if (shouldPrefetch && !shouldPrefetch(fileWithoutQuery, asType)) {
+        return ''
+      }
+      if (alreadyRendered(file)) {
+        return ''
+      }
+      return ("<link rel=\"prefetch\" href=\"" + (this$1.publicPath) + file + "\">")
+    }).join('')
+  } else {
+    return ''
+  }
 };
-TemplateRenderer.prototype.renderPreloadLinks = function renderPreloadLinks (context) {
-        var this$1 = this;
-
-    var files = this.getPreloadFiles(context);
-    var shouldPreload = this.options.shouldPreload;
-    if (files.length) {
-        return files
-            .map(function (ref) {
-                var file = ref.file;
-                var extension = ref.extension;
-                var fileWithoutQuery = ref.fileWithoutQuery;
-                var asType = ref.asType;
-
-            var extra = '';
-            // by default, we only preload scripts or css
-            if (!shouldPreload && asType !== 'script' && asType !== 'style') {
-                return '';
-            }
-            // user wants to explicitly control what to preload
-            if (shouldPreload && !shouldPreload(fileWithoutQuery, asType)) {
-                return '';
-            }
-            if (asType === 'font') {
-                extra = " type=\"font/" + extension + "\" crossorigin";
-            }
-            return ("<link rel=\"preload\" href=\"" + (this$1.publicPath) + file + "\"" + (asType !== '' ? (" as=\"" + asType + "\"") : '') + extra + ">");
-        })
-            .join('');
-    }
-    else {
-        return '';
-    }
+
+TemplateRenderer.prototype.renderState = function renderState (context, options) {
+  var ref = options || {};
+    var contextKey = ref.contextKey; if ( contextKey === void 0 ) contextKey = 'state';
+    var windowKey = ref.windowKey; if ( windowKey === void 0 ) windowKey = '__INITIAL_STATE__';
+  var state = this.serialize(context[contextKey]);
+  var autoRemove = '';
+  var nonceAttr = context.nonce ? (" nonce=\"" + (context.nonce) + "\"") : '';
+  return context[contextKey]
+    ? ("<script" + nonceAttr + ">window." + windowKey + "=" + state + autoRemove + "</script>")
+    : ''
 };
-TemplateRenderer.prototype.renderPrefetchLinks = function renderPrefetchLinks (context) {
-        var this$1 = this;
-
-    var shouldPrefetch = this.options.shouldPrefetch;
-    if (this.prefetchFiles) {
-        var usedAsyncFiles = this.getUsedAsyncFiles(context);
-        var alreadyRendered = function (file) {
-            return usedAsyncFiles && usedAsyncFiles.some(function (f) { return f.file === file; });
-        };
-        return this.prefetchFiles
-            .map(function (ref) {
-                var file = ref.file;
-                var fileWithoutQuery = ref.fileWithoutQuery;
-                var asType = ref.asType;
-
-            if (shouldPrefetch && !shouldPrefetch(fileWithoutQuery, asType)) {
-                return '';
-            }
-            if (alreadyRendered(file)) {
-                return '';
-            }
-            return ("<link rel=\"prefetch\" href=\"" + (this$1.publicPath) + file + "\">");
-        })
-            .join('');
-    }
-    else {
-        return '';
-    }
+
+TemplateRenderer.prototype.renderScripts = function renderScripts (context) {
+    var this$1 = this;
+
+  if (this.clientManifest) {
+    var initial = this.preloadFiles.filter(function (ref) {
+        var file = ref.file;
+
+        return isJS(file);
+      });
+    var async = (this.getUsedAsyncFiles(context) || []).filter(function (ref) {
+        var file = ref.file;
+
+        return isJS(file);
+      });
+    var needed = [initial[0]].concat(async, initial.slice(1));
+    return needed.map(function (ref) {
+        var file = ref.file;
+
+      return ("<script src=\"" + (this$1.publicPath) + file + "\" defer></script>")
+    }).join('')
+  } else {
+    return ''
+  }
 };
-TemplateRenderer.prototype.renderState = function renderState (context, options) {
-    var ref = options || {};
-        var contextKey = ref.contextKey; if ( contextKey === void 0 ) contextKey = 'state';
-        var windowKey = ref.windowKey; if ( windowKey === void 0 ) windowKey = '__INITIAL_STATE__';
-    var state = this.serialize(context[contextKey]);
-    var autoRemove = '';
-    var nonceAttr = context.nonce ? (" nonce=\"" + (context.nonce) + "\"") : '';
-    return context[contextKey]
-        ? ("<script" + nonceAttr + ">window." + windowKey + "=" + state + autoRemove + "</script>")
-        : '';
+
+TemplateRenderer.prototype.getUsedAsyncFiles = function getUsedAsyncFiles (context) {
+  if (!context._mappedFiles && context._registeredComponents && this.mapFiles) {
+    var registered = Array.from(context._registeredComponents);
+    context._mappedFiles = this.mapFiles(registered).map(normalizeFile);
+  }
+  return context._mappedFiles
 };
-TemplateRenderer.prototype.renderScripts = function renderScripts (context) {
-        var this$1 = this;
-
-    if (this.clientManifest) {
-        var initial = this.preloadFiles.filter(function (ref) {
-                var file = ref.file;
-
-                return isJS(file);
-            });
-        var async = (this.getUsedAsyncFiles(context) || []).filter(function (ref) {
-                var file = ref.file;
-
-                return isJS(file);
-            });
-        var needed = [initial[0]].concat(async, initial.slice(1));
-        return needed
-            .map(function (ref) {
-                var file = ref.file;
-
-            return ("<script src=\"" + (this$1.publicPath) + file + "\" defer></script>");
-        })
-            .join('');
-    }
-    else {
-        return '';
-    }
-};
-TemplateRenderer.prototype.getUsedAsyncFiles = function getUsedAsyncFiles (context) {
-    if (!context._mappedFiles &&
-        context._registeredComponents &&
-        this.mapFiles) {
-        var registered = Array.from(context._registeredComponents);
-        context._mappedFiles = this.mapFiles(registered).map(normalizeFile);
-    }
-    return context._mappedFiles;
-};
+
 // create a transform stream
 TemplateRenderer.prototype.createStream = function createStream (context) {
-    if (!this.parsedTemplate) {
-        throw new Error('createStream cannot be called without a template.');
-    }
-    //@ts-expect-error
-    return new TemplateStream(this, this.parsedTemplate, context || {});
+  if (!this.parsedTemplate) {
+    throw new Error('createStream cannot be called without a template.')
+  }
+  return new TemplateStream(this, this.parsedTemplate, context || {})
 };
-function normalizeFile(file) {
-    var withoutQuery = file.replace(/\?.*/, '');
-    var extension = path$2.extname(withoutQuery).slice(1);
-    return {
-        file: file,
-        extension: extension,
-        fileWithoutQuery: withoutQuery,
-        asType: getPreloadType(extension),
-    };
-}
-function getPreloadType(ext) {
-    if (ext === 'js') {
-        return 'script';
-    }
-    else if (ext === 'css') {
-        return 'style';
-    }
-    else if (/jpe?g|png|svg|gif|webp|ico/.test(ext)) {
-        return 'image';
-    }
-    else if (/woff2?|ttf|otf|eot/.test(ext)) {
-        return 'font';
-    }
-    else {
-        // not exhausting all possibilities here, but above covers common cases
-        return '';
-    }
-}
-
-function createRenderer$1(ref) {
-    if ( ref === void 0 ) ref = {};
-    var modules = ref.modules; if ( modules === void 0 ) modules = [];
-    var directives = ref.directives; if ( directives === void 0 ) directives = {};
-    var isUnaryTag = ref.isUnaryTag; if ( isUnaryTag === void 0 ) isUnaryTag = function () { return false; };
-    var template = ref.template;
-    var inject = ref.inject;
-    var cache = ref.cache;
-    var shouldPreload = ref.shouldPreload;
-    var shouldPrefetch = ref.shouldPrefetch;
-    var clientManifest = ref.clientManifest;
-    var serializer = ref.serializer;
-
-    var render = createRenderFunction(modules, directives, isUnaryTag, cache);
-    var templateRenderer = new TemplateRenderer({
-        template: template,
-        inject: inject,
-        // @ts-expect-error
-        shouldPreload: shouldPreload,
-        // @ts-expect-error
-        shouldPrefetch: shouldPrefetch,
-        clientManifest: clientManifest,
-        serializer: serializer,
-    });
-    return {
-        renderToString: function renderToString(component, context, cb) {
-            var assign;
-
-            if (typeof context === 'function') {
-                cb = context;
-                context = {};
+
+function normalizeFile (file) {
+  var withoutQuery = file.replace(/\?.*/, '');
+  var extension = path.extname(withoutQuery).slice(1);
+  return {
+    file: file,
+    extension: extension,
+    fileWithoutQuery: withoutQuery,
+    asType: getPreloadType(extension)
+  }
+}
+
+function getPreloadType (ext) {
+  if (ext === 'js') {
+    return 'script'
+  } else if (ext === 'css') {
+    return 'style'
+  } else if (/jpe?g|png|svg|gif|webp|ico/.test(ext)) {
+    return 'image'
+  } else if (/woff2?|ttf|otf|eot/.test(ext)) {
+    return 'font'
+  } else {
+    // not exhausting all possibilities here, but above covers common cases
+    return ''
+  }
+}
+
+/*  */
+
+
+
+
+
+
+
+
+function createRenderer (ref) {
+  if ( ref === void 0 ) ref = {};
+  var modules = ref.modules; if ( modules === void 0 ) modules = [];
+  var directives = ref.directives; if ( directives === void 0 ) directives = {};
+  var isUnaryTag = ref.isUnaryTag; if ( isUnaryTag === void 0 ) isUnaryTag = (function () { return false; });
+  var template = ref.template;
+  var inject = ref.inject;
+  var cache = ref.cache;
+  var shouldPreload = ref.shouldPreload;
+  var shouldPrefetch = ref.shouldPrefetch;
+  var clientManifest = ref.clientManifest;
+  var serializer = ref.serializer;
+
+  var render = createRenderFunction(modules, directives, isUnaryTag, cache);
+  var templateRenderer = new TemplateRenderer({
+    template: template,
+    inject: inject,
+    shouldPreload: shouldPreload,
+    shouldPrefetch: shouldPrefetch,
+    clientManifest: clientManifest,
+    serializer: serializer
+  });
+
+  return {
+    renderToString: function renderToString (
+      component,
+      context,
+      cb
+    ) {
+      var assign;
+
+      if (typeof context === 'function') {
+        cb = context;
+        context = {};
+      }
+      if (context) {
+        templateRenderer.bindRenderFns(context);
+      }
+
+      // no callback, return Promise
+      var promise;
+      if (!cb) {
+        ((assign = createPromiseCallback(), promise = assign.promise, cb = assign.cb));
+      }
+
+      var result = '';
+      var write = createWriteFunction(function (text) {
+        result += text;
+        return false
+      }, cb);
+      try {
+        render(component, write, context, function (err) {
+          if (err) {
+            return cb(err)
+          }
+          if (context && context.rendered) {
+            context.rendered(context);
+          }
+          if (template) {
+            try {
+              var res = templateRenderer.render(result, context);
+              if (typeof res !== 'string') {
+                // function template returning promise
+                res
+                  .then(function (html) { return cb(null, html); })
+                  .catch(cb);
+              } else {
+                cb(null, res);
+              }
+            } catch (e) {
+              cb(e);
             }
-            if (context) {
-                templateRenderer.bindRenderFns(context);
-            }
-            // no callback, return Promise
-            var promise;
-            if (!cb) {
-                ((assign = createPromiseCallback(), promise = assign.promise, cb = assign.cb));
-            }
-            var result = '';
-            var write = createWriteFunction(function (text) {
-                result += text;
-                return false;
-            }, cb);
-            try {
-                // @ts-expect-error TODO improve
-                render(component, write, context, function (err) {
-                    if (err) {
-                        return cb(err);
-                    }
-                    if (context && context.rendered) {
-                        context.rendered(context);
-                    }
-                    if (template) {
-                        try {
-                            var res = templateRenderer.render(result, context);
-                            if (typeof res !== 'string') {
-                                // function template returning promise
-                                res.then(function (html) { return cb(null, html); }).catch(cb);
-                            }
-                            else {
-                                cb(null, res);
-                            }
-                        }
-                        catch (e) {
-                            cb(e);
-                        }
-                    }
-                    else {
-                        cb(null, result);
-                    }
-                });
-            }
-            catch (e) {
-                cb(e);
-            }
-            return promise;
-        },
-        renderToStream: function renderToStream(component, context) {
-            if (context) {
-                templateRenderer.bindRenderFns(context);
-            }
-            var renderStream = new RenderStream(function (write, done) {
-                // @ts-expect-error
-                render(component, write, context, done);
-            });
-            if (!template) {
-                // @ts-expect-error
-                if (context && context.rendered) {
-                    // @ts-expect-error
-                    var rendered = context.rendered;
-                    renderStream.once('beforeEnd', function () {
-                        rendered(context);
-                    });
-                }
-                return renderStream;
-            }
-            else if (typeof template === 'function') {
-                throw new Error("function template is only supported in renderToString.");
-            }
-            else {
-                var templateStream = templateRenderer.createStream(context);
-                renderStream.on('error', function (err) {
-                    templateStream.emit('error', err);
-                });
-                renderStream.pipe(templateStream);
-                //@ts-expect-error
-                if (context && context.rendered) {
-                    //@ts-expect-error
-                    var rendered$1 = context.rendered;
-                    renderStream.once('beforeEnd', function () {
-                        rendered$1(context);
-                    });
-                }
-                return templateStream;
-            }
-        },
-    };
+          } else {
+            cb(null, result);
+          }
+        });
+      } catch (e) {
+        cb(e);
+      }
+
+      return promise
+    },
+
+    renderToStream: function renderToStream (
+      component,
+      context
+    ) {
+      if (context) {
+        templateRenderer.bindRenderFns(context);
+      }
+      var renderStream = new RenderStream(function (write, done) {
+        render(component, write, context, done);
+      });
+      if (!template) {
+        if (context && context.rendered) {
+          var rendered = context.rendered;
+          renderStream.once('beforeEnd', function () {
+            rendered(context);
+          });
+        }
+        return renderStream
+      } else if (typeof template === 'function') {
+        throw new Error("function template is only supported in renderToString.")
+      } else {
+        var templateStream = templateRenderer.createStream(context);
+        renderStream.on('error', function (err) {
+          templateStream.emit('error', err);
+        });
+        renderStream.pipe(templateStream);
+        if (context && context.rendered) {
+          var rendered$1 = context.rendered;
+          renderStream.once('beforeEnd', function () {
+            rendered$1(context);
+          });
+        }
+        return templateStream
+      }
+    }
+  }
 }
 
 var vm = require('vm');
 var path$1 = require('path');
 var resolve = require('resolve');
 var NativeModule = require('module');
-function createSandbox(context) {
-    var sandbox = {
-        Buffer: Buffer,
-        console: console,
-        process: process,
-        setTimeout: setTimeout,
-        setInterval: setInterval,
-        setImmediate: setImmediate,
-        clearTimeout: clearTimeout,
-        clearInterval: clearInterval,
-        clearImmediate: clearImmediate,
-        __VUE_SSR_CONTEXT__: context,
+
+function createSandbox (context) {
+  var sandbox = {
+    Buffer: Buffer,
+    console: console,
+    process: process,
+    setTimeout: setTimeout,
+    setInterval: setInterval,
+    setImmediate: setImmediate,
+    clearTimeout: clearTimeout,
+    clearInterval: clearInterval,
+    clearImmediate: clearImmediate,
+    __VUE_SSR_CONTEXT__: context
+  };
+  sandbox.global = sandbox;
+  return sandbox
+}
+
+function compileModule (files, basedir, runInNewContext) {
+  var compiledScripts = {};
+  var resolvedModules = {};
+
+  function getCompiledScript (filename) {
+    if (compiledScripts[filename]) {
+      return compiledScripts[filename]
+    }
+    var code = files[filename];
+    var wrapper = NativeModule.wrap(code);
+    var script = new vm.Script(wrapper, {
+      filename: filename,
+      displayErrors: true
+    });
+    compiledScripts[filename] = script;
+    return script
+  }
+
+  function evaluateModule (filename, sandbox, evaluatedFiles) {
+    if ( evaluatedFiles === void 0 ) evaluatedFiles = {};
+
+    if (evaluatedFiles[filename]) {
+      return evaluatedFiles[filename]
+    }
+
+    var script = getCompiledScript(filename);
+    var compiledWrapper = runInNewContext === false
+      ? script.runInThisContext()
+      : script.runInNewContext(sandbox);
+    var m = { exports: {}};
+    var r = function (file) {
+      file = path$1.posix.join('.', file);
+      if (files[file]) {
+        return evaluateModule(file, sandbox, evaluatedFiles)
+      } else if (basedir) {
+        return require(
+          resolvedModules[file] ||
+          (resolvedModules[file] = resolve.sync(file, { basedir: basedir }))
+        )
+      } else {
+        return require(file)
+      }
     };
-    // @ts-expect-error
-    sandbox.global = sandbox;
-    return sandbox;
-}
-function compileModule(files, basedir, runInNewContext) {
-    var compiledScripts = {};
-    var resolvedModules = {};
-    function getCompiledScript(filename) {
-        if (compiledScripts[filename]) {
-            return compiledScripts[filename];
+    compiledWrapper.call(m.exports, m.exports, r, m);
+
+    var res = Object.prototype.hasOwnProperty.call(m.exports, 'default')
+      ? m.exports.default
+      : m.exports;
+    evaluatedFiles[filename] = res;
+    return res
+  }
+  return evaluateModule
+}
+
+function deepClone (val) {
+  if (isPlainObject(val)) {
+    var res = {};
+    for (var key in val) {
+      res[key] = deepClone(val[key]);
+    }
+    return res
+  } else if (Array.isArray(val)) {
+    return val.slice()
+  } else {
+    return val
+  }
+}
+
+function createBundleRunner (entry, files, basedir, runInNewContext) {
+  var evaluate = compileModule(files, basedir, runInNewContext);
+  if (runInNewContext !== false && runInNewContext !== 'once') {
+    // new context mode: creates a fresh context and re-evaluate the bundle
+    // on each render. Ensures entire application state is fresh for each
+    // render, but incurs extra evaluation cost.
+    return function (userContext) {
+      if ( userContext === void 0 ) userContext = {};
+
+      return new Promise(function (resolve) {
+      userContext._registeredComponents = new Set();
+      var res = evaluate(entry, createSandbox(userContext));
+      resolve(typeof res === 'function' ? res(userContext) : res);
+    });
+    }
+  } else {
+    // direct mode: instead of re-evaluating the whole bundle on
+    // each render, it simply calls the exported function. This avoids the
+    // module evaluation costs but requires the source code to be structured
+    // slightly differently.
+    var runner; // lazy creation so that errors can be caught by user
+    var initialContext;
+    return function (userContext) {
+      if ( userContext === void 0 ) userContext = {};
+
+      return new Promise(function (resolve) {
+      if (!runner) {
+        var sandbox = runInNewContext === 'once'
+          ? createSandbox()
+          : global;
+        // the initial context is only used for collecting possible non-component
+        // styles injected by vue-style-loader.
+        initialContext = sandbox.__VUE_SSR_CONTEXT__ = {};
+        runner = evaluate(entry, sandbox);
+        // On subsequent renders, __VUE_SSR_CONTEXT__ will not be available
+        // to prevent cross-request pollution.
+        delete sandbox.__VUE_SSR_CONTEXT__;
+        if (typeof runner !== 'function') {
+          throw new Error(
+            'bundle export should be a function when using ' +
+            '{ runInNewContext: false }.'
+          )
         }
-        var code = files[filename];
-        var wrapper = NativeModule.wrap(code);
-        var script = new vm.Script(wrapper, {
-            filename: filename,
-            displayErrors: true,
+      }
+      userContext._registeredComponents = new Set();
+
+      // vue-style-loader styles imported outside of component lifecycle hooks
+      if (initialContext._styles) {
+        userContext._styles = deepClone(initialContext._styles);
+        // #6353 ensure "styles" is exposed even if no styles are injected
+        // in component lifecycles.
+        // the renderStyles fn is exposed by vue-style-loader >= 3.0.3
+        var renderStyles = initialContext._renderStyles;
+        if (renderStyles) {
+          Object.defineProperty(userContext, 'styles', {
+            enumerable: true,
+            get: function get () {
+              return renderStyles(userContext._styles)
+            }
+          });
+        }
+      }
+
+      resolve(runner(userContext));
+    });
+    }
+  }
+}
+
+/*  */
+
+var SourceMapConsumer = require('source-map').SourceMapConsumer;
+
+var filenameRE = /\(([^)]+\.js):(\d+):(\d+)\)$/;
+
+function createSourceMapConsumers (rawMaps) {
+  var maps = {};
+  Object.keys(rawMaps).forEach(function (file) {
+    maps[file] = new SourceMapConsumer(rawMaps[file]);
+  });
+  return maps
+}
+
+function rewriteErrorTrace (e, mapConsumers) {
+  if (e && typeof e.stack === 'string') {
+    e.stack = e.stack.split('\n').map(function (line) {
+      return rewriteTraceLine(line, mapConsumers)
+    }).join('\n');
+  }
+}
+
+function rewriteTraceLine (trace, mapConsumers) {
+  var m = trace.match(filenameRE);
+  var map = m && mapConsumers[m[1]];
+  if (m != null && map) {
+    var originalPosition = map.originalPositionFor({
+      line: Number(m[2]),
+      column: Number(m[3])
+    });
+    if (originalPosition.source != null) {
+      var source = originalPosition.source;
+      var line = originalPosition.line;
+      var column = originalPosition.column;
+      var mappedPosition = "(" + (source.replace(/^webpack:\/\/\//, '')) + ":" + (String(line)) + ":" + (String(column)) + ")";
+      return trace.replace(filenameRE, mappedPosition)
+    } else {
+      return trace
+    }
+  } else {
+    return trace
+  }
+}
+
+/*  */
+
+var fs = require('fs');
+var path$2 = require('path');
+var PassThrough = require('stream').PassThrough;
+
+var INVALID_MSG =
+  'Invalid server-rendering bundle format. Should be a string ' +
+  'or a bundle Object of type:\n\n' +
+"{\n  entry: string;\n  files: { [filename: string]: string; };\n  maps: { [filename: string]: string; };\n}\n";
+
+// The render bundle can either be a string (single bundled file)
+// or a bundle manifest object generated by vue-ssr-webpack-plugin.
+
+
+function createBundleRendererCreator (
+  createRenderer
+) {
+  return function createBundleRenderer (
+    bundle,
+    rendererOptions
+  ) {
+    if ( rendererOptions === void 0 ) rendererOptions = {};
+
+    var files, entry, maps;
+    var basedir = rendererOptions.basedir;
+
+    // load bundle if given filepath
+    if (
+      typeof bundle === 'string' &&
+      /\.js(on)?$/.test(bundle) &&
+      path$2.isAbsolute(bundle)
+    ) {
+      if (fs.existsSync(bundle)) {
+        var isJSON = /\.json$/.test(bundle);
+        basedir = basedir || path$2.dirname(bundle);
+        bundle = fs.readFileSync(bundle, 'utf-8');
+        if (isJSON) {
+          try {
+            bundle = JSON.parse(bundle);
+          } catch (e) {
+            throw new Error(("Invalid JSON bundle file: " + bundle))
+          }
+        }
+      } else {
+        throw new Error(("Cannot locate bundle file: " + bundle))
+      }
+    }
+
+    if (typeof bundle === 'object') {
+      entry = bundle.entry;
+      files = bundle.files;
+      basedir = basedir || bundle.basedir;
+      maps = createSourceMapConsumers(bundle.maps);
+      if (typeof entry !== 'string' || typeof files !== 'object') {
+        throw new Error(INVALID_MSG)
+      }
+    } else if (typeof bundle === 'string') {
+      entry = '__vue_ssr_bundle__';
+      files = { '__vue_ssr_bundle__': bundle };
+      maps = {};
+    } else {
+      throw new Error(INVALID_MSG)
+    }
+
+    var renderer = createRenderer(rendererOptions);
+
+    var run = createBundleRunner(
+      entry,
+      files,
+      basedir,
+      rendererOptions.runInNewContext
+    );
+
+    return {
+      renderToString: function (context, cb) {
+        var assign;
+
+        if (typeof context === 'function') {
+          cb = context;
+          context = {};
+        }
+
+        var promise;
+        if (!cb) {
+          ((assign = createPromiseCallback(), promise = assign.promise, cb = assign.cb));
+        }
+
+        run(context).catch(function (err) {
+          rewriteErrorTrace(err, maps);
+          cb(err);
+        }).then(function (app) {
+          if (app) {
+            renderer.renderToString(app, context, function (err, res) {
+              rewriteErrorTrace(err, maps);
+              cb(err, res);
+            });
+          }
         });
-        compiledScripts[filename] = script;
-        return script;
-    }
-    function evaluateModule(filename, sandbox, evaluatedFiles) {
-        if ( evaluatedFiles === void 0 ) evaluatedFiles = {};
-
-        if (evaluatedFiles[filename]) {
-            return evaluatedFiles[filename];
-        }
-        var script = getCompiledScript(filename);
-        var compiledWrapper = runInNewContext === false
-            ? script.runInThisContext()
-            : script.runInNewContext(sandbox);
-        var m = { exports: {} };
-        var r = function (file) {
-            file = path$1.posix.join('.', file);
-            if (files[file]) {
-                return evaluateModule(file, sandbox, evaluatedFiles);
+
+        return promise
+      },
+
+      renderToStream: function (context) {
+        var res = new PassThrough();
+        run(context).catch(function (err) {
+          rewriteErrorTrace(err, maps);
+          // avoid emitting synchronously before user can
+          // attach error listener
+          process.nextTick(function () {
+            res.emit('error', err);
+          });
+        }).then(function (app) {
+          if (app) {
+            var renderStream = renderer.renderToStream(app, context);
+
+            renderStream.on('error', function (err) {
+              rewriteErrorTrace(err, maps);
+              res.emit('error', err);
+            });
+
+            // relay HTMLStream special events
+            if (rendererOptions && rendererOptions.template) {
+              renderStream.on('beforeStart', function () {
+                res.emit('beforeStart');
+              });
+              renderStream.on('beforeEnd', function () {
+                res.emit('beforeEnd');
+              });
             }
-            else if (basedir) {
-                return require(resolvedModules[file] ||
-                    (resolvedModules[file] = resolve.sync(file, { basedir: basedir })));
-            }
-            else {
-                return require(file);
-            }
-        };
-        compiledWrapper.call(m.exports, m.exports, r, m);
-        var res = Object.prototype.hasOwnProperty.call(m.exports, 'default')
-            ? // @ts-expect-error
-                m.exports.default
-            : m.exports;
-        evaluatedFiles[filename] = res;
-        return res;
-    }
-    return evaluateModule;
-}
-function deepClone(val) {
-    if (isPlainObject(val)) {
-        var res = {};
-        for (var key in val) {
-            res[key] = deepClone(val[key]);
-        }
-        return res;
-    }
-    else if (Array.isArray(val)) {
-        return val.slice();
-    }
-    else {
-        return val;
-    }
-}
-function createBundleRunner(entry, files, basedir, runInNewContext) {
-    var evaluate = compileModule(files, basedir, runInNewContext);
-    if (runInNewContext !== false && runInNewContext !== 'once') {
-        // new context mode: creates a fresh context and re-evaluate the bundle
-        // on each render. Ensures entire application state is fresh for each
-        // render, but incurs extra evaluation cost.
-        return function (userContext) {
-            if ( userContext === void 0 ) userContext = {};
-
-            return new Promise(function (resolve) {
-            // @ts-expect-error
-            userContext._registeredComponents = new Set();
-            var res = evaluate(entry, createSandbox(userContext));
-            resolve(typeof res === 'function' ? res(userContext) : res);
+
+            renderStream.pipe(res);
+          }
         });
-        };
-    }
-    else {
-        // direct mode: instead of re-evaluating the whole bundle on
-        // each render, it simply calls the exported function. This avoids the
-        // module evaluation costs but requires the source code to be structured
-        // slightly differently.
-        var runner; // lazy creation so that errors can be caught by user
-        var initialContext;
-        return function (userContext) {
-            if ( userContext === void 0 ) userContext = {};
-
-            return new Promise(function (resolve) {
-            if (!runner) {
-                var sandbox = runInNewContext === 'once' ? createSandbox() : global;
-                // the initial context is only used for collecting possible non-component
-                // styles injected by vue-style-loader.
-                // @ts-expect-error
-                initialContext = sandbox.__VUE_SSR_CONTEXT__ = {};
-                runner = evaluate(entry, sandbox);
-                // On subsequent renders, __VUE_SSR_CONTEXT__ will not be available
-                // to prevent cross-request pollution.
-                // @ts-expect-error
-                delete sandbox.__VUE_SSR_CONTEXT__;
-                if (typeof runner !== 'function') {
-                    throw new Error('bundle export should be a function when using ' +
-                        '{ runInNewContext: false }.');
-                }
-            }
-            // @ts-expect-error
-            userContext._registeredComponents = new Set();
-            // vue-style-loader styles imported outside of component lifecycle hooks
-            if (initialContext._styles) {
-                // @ts-expect-error
-                userContext._styles = deepClone(initialContext._styles);
-                // #6353 ensure "styles" is exposed even if no styles are injected
-                // in component lifecycles.
-                // the renderStyles fn is exposed by vue-style-loader >= 3.0.3
-                var renderStyles = initialContext._renderStyles;
-                if (renderStyles) {
-                    Object.defineProperty(userContext, 'styles', {
-                        enumerable: true,
-                        get: function get() {
-                            // @ts-expect-error
-                            return renderStyles(userContext._styles);
-                        },
-                    });
-                }
-            }
-            resolve(runner(userContext));
-        });
-        };
-    }
-}
-
-var SourceMapConsumer = require('source-map').SourceMapConsumer;
-var filenameRE = /\(([^)]+\.js):(\d+):(\d+)\)$/;
-function createSourceMapConsumers(rawMaps) {
-    var maps = {};
-    Object.keys(rawMaps).forEach(function (file) {
-        maps[file] = new SourceMapConsumer(rawMaps[file]);
-    });
-    return maps;
-}
-function rewriteErrorTrace(e, mapConsumers) {
-    if (e && typeof e.stack === 'string') {
-        e.stack = e.stack
-            .split('\n')
-            .map(function (line) {
-            return rewriteTraceLine(line, mapConsumers);
-        })
-            .join('\n');
-    }
-}
-function rewriteTraceLine(trace, mapConsumers) {
-    var m = trace.match(filenameRE);
-    var map = m && mapConsumers[m[1]];
-    if (m != null && map) {
-        var originalPosition = map.originalPositionFor({
-            line: Number(m[2]),
-            column: Number(m[3]),
-        });
-        if (originalPosition.source != null) {
-            var source = originalPosition.source;
-            var line = originalPosition.line;
-            var column = originalPosition.column;
-            var mappedPosition = "(" + (source.replace(/^webpack:\/\/\//, '')) + ":" + (String(line)) + ":" + (String(column)) + ")";
-            return trace.replace(filenameRE, mappedPosition);
-        }
-        else {
-            return trace;
-        }
-    }
-    else {
-        return trace;
-    }
-}
-
-var fs = require('fs');
-var path = require('path');
-var PassThrough = require('stream').PassThrough;
-var INVALID_MSG = 'Invalid server-rendering bundle format. Should be a string ' +
-    'or a bundle Object of type:\n\n' +
-    "{\n  entry: string;\n  files: { [filename: string]: string; };\n  maps: { [filename: string]: string; };\n}\n";
-function createBundleRendererCreator(createRenderer) {
-    return function createBundleRenderer(bundle, rendererOptions) {
-        if ( rendererOptions === void 0 ) rendererOptions = {};
-
-        var files, entry, maps;
-        var basedir = rendererOptions.basedir;
-        // load bundle if given filepath
-        if (typeof bundle === 'string' &&
-            /\.js(on)?$/.test(bundle) &&
-            path.isAbsolute(bundle)) {
-            if (fs.existsSync(bundle)) {
-                var isJSON = /\.json$/.test(bundle);
-                basedir = basedir || path.dirname(bundle);
-                bundle = fs.readFileSync(bundle, 'utf-8');
-                if (isJSON) {
-                    try {
-                        // @ts-expect-error
-                        bundle = JSON.parse(bundle);
-                    }
-                    catch (e) {
-                        throw new Error(("Invalid JSON bundle file: " + bundle));
-                    }
-                }
-            }
-            else {
-                throw new Error(("Cannot locate bundle file: " + bundle));
-            }
-        }
-        if (typeof bundle === 'object') {
-            entry = bundle.entry;
-            files = bundle.files;
-            basedir = basedir || bundle.basedir;
-            maps = createSourceMapConsumers(bundle.maps);
-            if (typeof entry !== 'string' || typeof files !== 'object') {
-                throw new Error(INVALID_MSG);
-            }
-        }
-        else if (typeof bundle === 'string') {
-            entry = '__vue_ssr_bundle__';
-            files = { __vue_ssr_bundle__: bundle };
-            maps = {};
-        }
-        else {
-            throw new Error(INVALID_MSG);
-        }
-        var renderer = createRenderer(rendererOptions);
-        var run = createBundleRunner(entry, files, basedir, rendererOptions.runInNewContext);
-        return {
-            renderToString: function (context, cb) {
-                var assign;
-
-                if (typeof context === 'function') {
-                    cb = context;
-                    context = {};
-                }
-                var promise;
-                if (!cb) {
-                    ((assign = createPromiseCallback(), promise = assign.promise, cb = assign.cb));
-                }
-                run(context)
-                    .catch(function (err) {
-                    rewriteErrorTrace(err, maps);
-                    cb(err);
-                })
-                    .then(function (app) {
-                    if (app) {
-                        //@ts-expect-error
-                        renderer.renderToString(app, context, function (err, res) {
-                            rewriteErrorTrace(err, maps);
-                            cb(err, res);
-                        });
-                    }
-                });
-                return promise;
-            },
-            renderToStream: function (context) {
-                var res = new PassThrough();
-                run(context)
-                    .catch(function (err) {
-                    rewriteErrorTrace(err, maps);
-                    // avoid emitting synchronously before user can
-                    // attach error listener
-                    process.nextTick(function () {
-                        res.emit('error', err);
-                    });
-                })
-                    .then(function (app) {
-                    if (app) {
-                        //@ts-expect-error
-                        var renderStream = renderer.renderToStream(app, context);
-                        renderStream.on('error', function (err) {
-                            rewriteErrorTrace(err, maps);
-                            res.emit('error', err);
-                        });
-                        // relay HTMLStream special events
-                        if (rendererOptions && rendererOptions.template) {
-                            renderStream.on('beforeStart', function () {
-                                res.emit('beforeStart');
-                            });
-                            renderStream.on('beforeEnd', function () {
-                                res.emit('beforeEnd');
-                            });
-                        }
-                        renderStream.pipe(res);
-                    }
-                });
-                return res;
-            },
-        };
-    };
-}
+
+        return res
+      }
+    }
+  }
+}
+
+/*  */
 
 process.env.VUE_ENV = 'server';
-function createRenderer(options) {
-    if ( options === void 0 ) options = {};
-
-    return createRenderer$1(extend(extend({}, options), {
-        isUnaryTag: isUnaryTag$1,
-        canBeLeftOpenTag: canBeLeftOpenTag$1,
-        modules: modules$1,
-        // user can provide server-side implementations for custom directives
-        // when creating the renderer.
-        directives: extend(baseDirectives$1, options.directives),
-    }));
-}
-var createBundleRenderer = createBundleRendererCreator(createRenderer);
-
-exports.createBundleRenderer = createBundleRenderer;
-exports.createRenderer = createRenderer;+
+function createRenderer$1 (options) {
+  if ( options === void 0 ) options = {};
+
+  return createRenderer(extend(extend({}, options), {
+    isUnaryTag: isUnaryTag,
+    canBeLeftOpenTag: canBeLeftOpenTag,
+    modules: modules,
+    // user can provide server-side implementations for custom directives
+    // when creating the renderer.
+    directives: extend(baseDirectives, options.directives)
+  }))
+}
+
+var createBundleRenderer = createBundleRendererCreator(createRenderer$1);
+
+exports.createRenderer = createRenderer$1;
+exports.createBundleRenderer = createBundleRenderer;